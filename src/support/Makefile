--- conflicted
+++ resolved
@@ -4,13 +4,8 @@
 override CFLAGS += $(JCFLAGS)
 override CXXFLAGS += $(JCXXFLAGS)
 
-<<<<<<< HEAD
 SRCS = hashing.c timefuncs.c dblprint.c ptrhash.c operators.c \
-	utf8.c ios.c dirpath.c htable.c bitvector.c \
-=======
-SRCS = hashing.c timefuncs.c dblprint.c ptrhash.c operators.c socket.c \
 	utf8.c ios.c htable.c bitvector.c \
->>>>>>> b3690749
 	int2str.c libsupportinit.c arraylist.c
 
 ifeq ($(OS),WINNT)
