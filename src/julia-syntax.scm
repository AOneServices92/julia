;; ignored variable name. TODO replace with _?
(define UNUSED '|#unused#|)

;; pass 1: syntax desugaring

;; allow (:: T) => (:: #gensym T) in formal argument lists
(define (fill-missing-argname a unused)
  (if (and (pair? a) (eq? (car a) '|::|) (null? (cddr a)))
      `(|::| ,(if unused UNUSED (gensy)) ,(cadr a))
      a))
(define (fix-arglist l (unused #t))
  (if (any vararg? (butlast l))
      (error "invalid ... on non-final argument"))
  (map (lambda (a)
         (cond ((and (pair? a) (eq? (car a) 'kw))
                `(kw ,(fill-missing-argname (cadr a) unused) ,(caddr a)))
               ((and (pair? a) (eq? (car a) '...))
                `(... ,(fill-missing-argname (cadr a) unused)))
               (else
                (fill-missing-argname a unused))))
       l))

;; expanding comparison chains: (comparison a op b op c ...)

;; accumulate a series of comparisons, with the given "and" constructor,
;; exit criteria, and "take" function that consumes part of a list,
;; returning (expression . rest)
(define (comp-accum e make-and done? take)
  (let loop ((e e)
             (expr '()))
    (if (done? e) (cons expr e)
        (let ((ex_rest (take e)))
          (loop (cdr ex_rest)
                (if (null? expr)
                    (car ex_rest)
                    (make-and expr (car ex_rest))))))))

(define (add-init arg arg2 expr)
  (if (eq? arg arg2) expr
      `(block (= ,arg2 ,arg) ,expr)))

;; generate first comparison call, converting e.g. (a < b < c)
;; to ((call < a b) b < c)
(define (compare-one e)
  (let* ((arg   (caddr e))
         (arg2  (if (and (pair? arg)
                         (pair? (cdddr e)))
                    (make-ssavalue) arg)))
    (if (and (not (dotop? (cadr e)))
             (length> e 5)
             (pair? (cadddr (cdr e)))
             (dotop? (cadddr (cddr e))))
        ;; look ahead: if the 2nd argument of the next comparison is also
        ;; an argument to an eager (dot) op, make sure we don't skip the
        ;; initialization of its variable by short-circuiting
        (let ((s (make-ssavalue)))
          (cons `(block
                  ,@(if (eq? arg arg2) '() `((= ,arg2 ,arg)))
                  (= ,s ,(cadddr (cdr e)))
                  (call ,(cadr e) ,(car e) ,arg2))
                (list* arg2 (cadddr e) s (cddddr (cdr e)))))
        (cons
         (add-init arg arg2
                   `(call ,(cadr e) ,(car e) ,arg2))
         (cons arg2 (cdddr e))))))

;; convert a series of scalar comparisons into && expressions
(define (expand-scalar-compare e)
  (comp-accum e
              (lambda (a b) `(&& ,a ,b))
              (lambda (x) (or (not (length> x 2)) (dotop? (cadr x))))
              compare-one))

;; convert a series of scalar and vector comparisons into & calls,
;; combining as many scalar comparisons as possible into short-circuit
;; && sequences.
(define (expand-vector-compare e)
  (comp-accum e
              (lambda (a b) `(call .& ,a ,b))
              (lambda (x) (not (length> x 2)))
              (lambda (e)
                (if (dotop? (cadr e))
                    (compare-one e)
                    (expand-scalar-compare e)))))

(define (expand-compare-chain e)
  (car (expand-vector-compare e)))

;; return the appropriate computation for an `end` symbol for indexing
;; the array `a` in the `n`th index.
;; `tuples` are a list of the splatted arguments that precede index `n`
;; `last` = is this last index?
;; returns a call to endof(a) or size(a,n)
(define (end-val a n tuples last)
  (if (null? tuples)
      (if (and last (= n 1))
          `(call (top endof) ,a)
          `(call (top size) ,a ,n))
      (let ((dimno `(call (top +) ,(- n (length tuples))
                          ,.(map (lambda (t) `(call (top length) ,t))
                                 tuples))))
            `(call (top size) ,a ,dimno))))

;; replace `end` for the closest ref expression, so doesn't go inside nested refs
(define (replace-end ex a n tuples last)
  (cond ((eq? ex 'end)                (end-val a n tuples last))
        ((or (atom? ex) (quoted? ex)) ex)
        ((eq? (car ex) 'ref)
         ;; inside ref only replace within the first argument
         (list* 'ref (replace-end (cadr ex) a n tuples last)
                (cddr ex)))
        (else
         (cons (car ex)
               (map (lambda (x) (replace-end x a n tuples last))
                    (cdr ex))))))

;; go through indices and replace the `end` symbol
;; a = array being indexed, i = list of indices
;; returns (values index-list stmts) where stmts are statements that need
;; to execute first.
(define (process-indices a i)
  (let loop ((lst i)
             (n   1)
             (stmts '())
             (tuples '())
             (ret '()))
    (if (null? lst)
        (values (reverse ret) (reverse stmts))
        (let ((idx  (car lst))
              (last (null? (cdr lst))))
          (if (and (pair? idx) (eq? (car idx) '...))
              (if (symbol-like? (cadr idx))
                  (loop (cdr lst) (+ n 1)
                        stmts
                        (cons (cadr idx) tuples)
                        (cons `(... ,(replace-end (cadr idx) a n tuples last))
                              ret))
                  (let ((g (make-ssavalue)))
                    (loop (cdr lst) (+ n 1)
                          (cons `(= ,g ,(replace-end (cadr idx) a n tuples last))
                                stmts)
                          (cons g tuples)
                          (cons `(... ,g) ret))))
              (loop (cdr lst) (+ n 1)
                    stmts tuples
                    (cons (replace-end idx a n tuples last) ret)))))))

;; GF method does not need to keep decl expressions on lambda args
;; except for rest arg
(define (method-lambda-expr argl body rett)
  (let ((argl (map arg-name argl))
        (body (blockify body)))
    `(lambda ,argl ()
             (scope-block
              ,(if (equal? rett '(core Any))
                   body
                   (let ((meta (take-while (lambda (x) (and (pair? x)
                                                            (memq (car x) '(line meta))))
                                           (cdr body)))
                         (val (last body)))
                     ;; wrap one-liners in `convert` instead of adding an ssavalue
                     (if (and (length= (cdr body) (+ 1 (length meta)))
                              (not (expr-contains-p return? (if (return? val)
                                                                (cadr val)
                                                                val))))
                         `(,(car body) ,@meta
                           ,(if (return? val)
                                `(return ,(convert-for-type-decl (cadr val) rett))
                                (convert-for-type-decl val rett)))
                         (let ((R (make-ssavalue)))
                           `(,(car body) ,@meta
                             (= ,R ,rett)
                             (meta ret-type ,R)
                             ,@(list-tail body (+ 1 (length meta))))))))))))

;; convert x<:T<:y etc. exprs into (name lower-bound upper-bound)
;; a bound is #f if not specified
(define (analyze-typevar e)
  (define (check-sym s)
    (if (symbol? s)
        s
        (error (string "invalid type parameter name \"" (deparse s) "\""))))
  (cond ((atom? e) (list (check-sym e) #f #f))
        ((eq? (car e) 'var-bounds)  (cdr e))
        ((and (eq? (car e) 'comparison) (length= e 6))
         (cons (check-sym (cadddr e))
               (cond ((and (eq? (caddr e) '|<:|) (eq? (caddr (cddr e)) '|<:|))
                      (list (cadr e) (last e)))
                     (else (error "invalid bounds in \"where\"")))))
        ((eq? (car e) '|<:|)
         (list (check-sym (cadr e)) #f (caddr e)))
        ((eq? (car e) '|>:|)
         (list (check-sym (cadr e)) (caddr e) #f))
        (else (error "invalid variable expression in \"where\""))))

(define (sparam-name-bounds params)
  (let ((bounds (map analyze-typevar params)))
    (values (map car bounds) bounds)))

;; construct expression to allocate a TypeVar
(define (bounds-to-TypeVar v)
  (let ((v  (car v))
        (lb (cadr v))
        (ub (caddr v)))
    `(call (core TypeVar) ',v
           ,@(if ub
                 (if lb (list lb ub) (list ub))
                 (if lb (list lb '(core Any)) '())))))

(define (method-expr-name m)
  (let ((name (cadr m)))
       (cond ((not (pair? name)) name)
             ((eq? (car name) 'outerref) (cadr name))
             ;((eq? (car name) 'globalref) (caddr name))
             (else name))))

;; extract static parameter names from a (method ...) expression
(define (method-expr-static-parameters m)
  (let ((type-ex (caddr m)))
    (if (eq? (car type-ex) 'block)
        ;; extract ssavalue labels of sparams from the svec-of-sparams argument to `method`
        (let ((sp-ssavals (cddr (last (last type-ex)))))
          (map (lambda (a)  ;; extract T from (= v (call (core TypeVar) (quote T) ...))
                 (cadr (caddr (caddr a))))
               (filter (lambda (e)
                         (and (pair? e) (eq? (car e) '=) (member (cadr e) sp-ssavals)))
                       (cdr type-ex))))
        '())))

;; expressions of the form a.b.c... where everything is a symbol
(define (sym-ref? e)
  (or (symbol? e)
      (and (length= e 3) (eq? (car e) 'globalref))
      (and (length= e 2) (eq? (car e) 'outerref))
      (and (length= e 3) (eq? (car e) '|.|)
           (or (atom? (cadr e)) (sym-ref? (cadr e)))
           (pair? (caddr e)) (memq (car (caddr e)) '(quote inert))
           (symbol? (cadr (caddr e))))))

;; e.g. Base.(:+) is deprecated in favor of Base.:+
(define (deprecate-dotparen e)
  (if (and (length= e 3) (eq? (car e) '|.|)
           (or (atom? (cadr e)) (sym-ref? (cadr e)))
           (length= (caddr e) 2) (eq? (caaddr e) 'tuple)
           (pair? (cadr (caddr e))) (memq (caadr (caddr e)) '(quote inert)))
      (let* ((s_ (cdadr (caddr e)))
             (s (if (symbol? s_) s_
                    (if (and (length= s_ 1) (symbol? (car s_))) (car s_) #f))))
        (if s
            (let ((newe (list (car e) (cadr e) (cadr (caddr e))))
                  (S (deparse `(quote ,s)))) ; #16295
              (syntax-deprecation #f (string (deparse (cadr e)) ".(" S ")")
                                  (string (deparse (cadr e)) "." S))
              newe)
            e))
      e))

;; convert final (... x) to (curly Vararg x)
(define (dots->vararg a)
  (if (null? a) a
      (let ((head (butlast a))
            (las  (last a)))
        (if (vararg? las)
            `(,@head (curly Vararg ,(cadr las)))
            `(,@head ,las)))))

(define (hidden-name? s)
  (and (symbol? s)
       (eqv? (string.char (string s) 0) #\#)))

(define (replace-vars e renames)
  (cond ((symbol? e)      (lookup e renames e))
        ((or (not (pair? e)) (quoted? e))  e)
        ((memq (car e) '(-> function scope-block)) e)
        (else
         (cons (car e)
               (map (lambda (x) (replace-vars x renames))
                    (cdr e))))))

(define (replace-outer-vars e renames)
  (cond ((and (pair? e) (eq? (car e) 'outerref)) (lookup (cadr e) renames e))
        ((or (not (pair? e)) (quoted? e))  e)
        ((memq (car e) '(-> function scope-block)) e)
        (else
         (cons (car e)
               (map (lambda (x) (replace-outer-vars x renames))
                    (cdr e))))))

(define (make-generator-function name sp-names arg-names body)
  (let ((arg-names (append sp-names
                           (map (lambda (n)
                                  (if (eq? n '|#self#|) (gensy) n))
                                arg-names))))
    (let ((body (insert-after-meta body  ;; don't specialize on generator arguments
                                   `((meta nospecialize ,@arg-names)))))
      `(block
        (global ,name)
        (function (call ,name ,@arg-names) ,body)))))

;; select the `then` or `else` part of `if @generated` based on flag `genpart`
(define (generated-part- x genpart)
  (cond ((or (atom? x) (quoted? x) (function-def? x)) x)
        ((if-generated? x)
         (if genpart `($ ,(caddr x)) (cadddr x)))
        (else (cons (car x)
                    (map (lambda (e) (generated-part- e genpart)) (cdr x))))))

(define (generated-version body)
  `(block
    ,(julia-bq-macro (generated-part- body #t))))

(define (non-generated-version body)
  (generated-part- body #f))

;; construct the (method ...) expression for one primitive method definition,
;; assuming optional and keyword args are already handled
(define (method-def-expr- name sparams argl body (rett '(core Any)))
  (if
   (any kwarg? argl)
   ;; has optional positional args
   (begin
     (let check ((l     argl)
                 (seen? #f))
       (if (pair? l)
           (if (kwarg? (car l))
               (check (cdr l) #t)
               (if (and seen? (not (vararg? (car l))))
                   (error "optional positional arguments must occur at end")
                   (check (cdr l) #f)))))
     (receive
      (kws argl) (separate kwarg? argl)
      (let ((opt  (map cadr  kws))
            (dfl  (map caddr kws)))
        (receive
         (vararg req) (separate vararg? argl)
         (optional-positional-defs name sparams req opt dfl body
                                   (append req opt vararg) rett)))))
   ;; no optional positional args
   (let ((names (map car sparams))
         (anames (llist-vars argl)))
     (if (has-dups (filter (lambda (x) (not (eq? x UNUSED))) anames))
         (error "function argument names not unique"))
     (if (has-dups names)
         (error "function static parameter names not unique"))
     (if (any (lambda (x) (and (not (eq? x UNUSED)) (memq x names))) anames)
         (error "function argument and static parameter names must be distinct"))
     (if (or (and name (not (sym-ref? name))) (eq? name 'true) (eq? name 'false))
         (error (string "invalid function name \"" (deparse name) "\"")))
     (let* ((generator (if (expr-contains-p if-generated? body (lambda (x) (not (function-def? x))))
                           (let* ((gen    (generated-version body))
                                  (nongen (non-generated-version body))
                                  (gname  (symbol (string (gensy) "#" (current-julia-module-counter))))
                                  (gf     (make-generator-function gname names (llist-vars argl) gen))
                                  (loc    (function-body-lineno body)))
                             (set! body (insert-after-meta
                                         nongen
                                         `((meta generated
                                                 (new (core GeneratedFunctionStub)
                                                      ,gname
                                                      ,(cons 'list anames)
                                                      ,(if (null? sparams)
                                                           'nothing
                                                           (cons 'list (map car sparams)))
                                                      ,(if (null? loc) 0 (cadr loc))
                                                      (inert ,(if (null? loc) 'none (caddr loc))))))))
                             (list gf))
                           '()))
            (types (llist-types argl))
            (body  (method-lambda-expr argl body rett))
            ;; HACK: the typevars need to be bound to ssavalues, since this code
            ;; might be moved to a different scope by closure-convert.
            (temps (map (lambda (x) (make-ssavalue)) names))
            (renames (map cons names temps))
            (mdef
             (if (null? sparams)
                 `(method ,name (call (core svec) (call (core svec) ,@(dots->vararg types)) (call (core svec)))
                          ,body)
                 `(method ,name
                          (block
                           ,@(let loop ((n       names)
                                        (t       temps)
                                        (sp      (map bounds-to-TypeVar sparams))
                                        (ren     '())
                                        (assigns '()))
                               (if (null? n)
                                   (reverse! assigns)
                                   (loop (cdr n) (cdr t) (cdr sp)
                                         (cons (cons (car n) (car t)) ren)
                                         ;; each static param can see just the previous ones
                                         (cons (make-assignment (car t) (replace-vars (car sp) ren))
                                               assigns))))
                           (call (core svec) (call (core svec)
                                                   ,@(dots->vararg
                                                      (map (lambda (ty)
                                                             (replace-vars ty renames))
                                                           types)))
                                 (call (core svec) ,@temps)))
                          ,body))))
       (if (or (symbol? name) (globalref? name))
           `(block ,@generator (method ,name) ,mdef (unnecessary ,name))  ;; return the function
           (if (not (null? generator))
               `(block ,@generator ,mdef)
               mdef))))))

;; wrap expr in nested scopes assigning names to vals
(define (scopenest names vals expr)
  (if (null? names)
      expr
      `(let (= ,(car names) ,(car vals))
         (block
          ,(scopenest (cdr names) (cdr vals) expr)))))

(define empty-vector-any '(call (core AnyVector) uninitialized 0))

(define (keywords-method-def-expr name sparams argl body rett)
  (let* ((kargl (cdar argl))  ;; keyword expressions (= k v)
         (kargl (map (lambda (a)
                       (if (nospecialize-meta? a) (caddr a) a))
                     kargl))
         (pargl (cdr argl))   ;; positional args
         (body  (blockify body))
         (ftype (decl-type (car pargl)))
         ;; 1-element list of vararg argument, or empty if none
         (vararg (let ((l (if (null? pargl) '() (last pargl))))
                   (if (or (vararg? l) (varargexpr? l))
                       (list l) '())))
         ;; positional args without vararg
         (pargl (if (null? vararg) pargl (butlast pargl)))
         ;; positional args with everything required; for use by the core function
         (not-optional (map (lambda (a)
                              (if (kwarg? a) (cadr a) a))
                            pargl))
         ;; keywords glob
         (restkw (let ((l (last kargl)))
                   (if (vararg? l)
                       (list (cadr l)) '())))
         (kargl (if (null? restkw) kargl (butlast kargl)))
         ;; the keyword::Type expressions
         (vars     (map cadr kargl))
         ;; keyword default values
         (vals     (map caddr kargl))
         ;; just the keyword names
         (keynames (map decl-var vars))
         ;; do some default values depend on other keyword arguments?
         (ordered-defaults (any (lambda (v) (contains
                                             (lambda (x) (eq? x v))
                                             vals))
                                keynames))
         ;; list of function's initial line number and meta nodes (empty if none)
         (prologue (extract-method-prologue body))
         (annotations (map (lambda (a) `(meta nospecialize ,(arg-name (cadr (caddr a)))))
                           (filter nospecialize-meta? kargl)))
         ;; body statements
         (stmts (cdr body))
         (positional-sparams
          (filter (lambda (s)
                    (let ((name (car s)))
                      (or (expr-contains-eq name (cons 'list pargl))
                          (and (pair? vararg) (expr-contains-eq name (car vararg)))
                          (not (expr-contains-eq name (cons 'list kargl))))))
                  sparams))
         (keyword-sparams
          (filter (lambda (s)
                    (not (any (lambda (p) (eq? (car p) (car s)))
                              positional-sparams)))
                  sparams)))
    (let ((kw      (gensy))
          (rkw     (if (null? restkw) (make-ssavalue) (symbol (string (car restkw) "..."))))
          (mangled (symbol (string "#" (if name (undot-name name) 'call) "#"
                                   (string (current-julia-module-counter))))))
      `(block
        ;; call with no keyword args
        ,(method-def-expr-
          name positional-sparams (append pargl vararg)
          `(block
            ,@(without-generated prologue)
            ,(let (;; call mangled(vals..., [rest_kw,] pargs..., [vararg]...)
                   (ret `(return (call ,mangled
                                       ,@(if ordered-defaults keynames vals)
                                       ,@(if (null? restkw) '() `((call (core NamedTuple))))
                                       ,@(map arg-name pargl)
                                       ,@(if (null? vararg) '()
                                             (list `(... ,(arg-name (car vararg)))))))))
               (if ordered-defaults
                   (scopenest keynames vals ret)
                   ret))))

        ;; call with keyword args pre-sorted - original method code goes here
        ,(method-def-expr-
          mangled sparams
          `((|::| ,mangled (call (core typeof) ,mangled)) ,@vars ,@restkw
            ;; strip type off function self argument if not needed for a static param.
            ;; then it is ok for cl-convert to move this definition above the original def.
            ,(if (decl? (car not-optional))
                 (if (any (lambda (sp)
                            (expr-contains-eq (car sp) (caddr (car not-optional))))
                          positional-sparams)
                     (car not-optional)
                     (decl-var (car not-optional)))
                 (car not-optional))
            ,@(cdr not-optional) ,@vararg)
          (insert-after-meta `(block
                               ,@stmts)
                             annotations)
          rett)

        ;; call with unsorted keyword args. this sorts and re-dispatches.
        ,(method-def-expr-
          name
          ;; remove sparams that don't occur, to avoid printing the warning twice
          (filter-sparams (cons 'list argl) positional-sparams)
          `((|::|
             ;; if there are optional positional args, we need to be able to reference the function name
             ,(if (any kwarg? pargl) (gensy) UNUSED)
             (call (core kwftype) ,ftype)) (:: ,kw (core NamedTuple)) ,@pargl ,@vararg)
          `(block
            ,(scopenest
              keynames
              (map (lambda (v dflt)
                     (let* ((k     (decl-var v))
                            (rval0 `(call (top getfield) ,kw (quote ,k)))
                            ;; note: if the "declared" type of a KW arg includes something
                            ;; from keyword-sparams then don't assert it here, since those
                            ;; static parameters don't have values yet. instead, the type
                            ;; will be picked up when the underlying method is called.
                            (rval (if (and (decl? v)
                                           (not (any (lambda (s)
                                                       (expr-contains-eq (car s) (caddr v)))
                                                     keyword-sparams)))
                                      (let ((T (caddr v)))
                                        `(call (core typeassert)
                                               ,rval0
                                               ;; work around `ANY` not being a type. if arg type
                                               ;; looks like `ANY`, test whether it is `ANY` at run
                                               ;; time and if so, substitute `Any`. issue #21510
                                               ,(if (or (eq? T 'ANY)
                                                        (and (globalref? T)
                                                             (eq? (caddr T) 'ANY)))
                                                    `(call (|.| (core Intrinsics) 'select_value)
                                                           (call (core ===) ,T (core ANY))
                                                           (core Any)
                                                           ,T)
                                                    T)))
                                      rval0)))
                       `(if (call (top haskey) ,kw (quote ,k))
                            ,rval
                            ,dflt)))
                   vars vals)
              `(block
                (= ,rkw ,(if (null? keynames)
                             kw
                             `(call (top structdiff) ,kw (curly (core NamedTuple)
                                                                (tuple ,@(map quotify keynames))))))
                ,@(if (null? restkw)
                      `((if (call (top isempty) ,rkw)
                            (null)
                            (call (top kwerr) ,kw ,@(map arg-name pargl)
                                  ,@(if (null? vararg) '()
                                        (list `(... ,(arg-name (car vararg))))))))
                      '())
                (return (call ,mangled  ;; finally, call the core function
                              ,@keynames
                              ,@(if (null? restkw) '() (list rkw))
                              ,@(map arg-name pargl)
                              ,@(if (null? vararg) '()
                                    (list `(... ,(arg-name (car vararg)))))))))))
        ;; return primary function
        ,(if (not (symbol? name))
             '(null) name)))))

;; prologue includes line number node and eventual meta nodes
(define (extract-method-prologue body)
  (if (pair? body)
      (take-while (lambda (e)
                    (and (pair? e) (or (eq? (car e) 'line) (eq? (car e) 'meta))))
                  (cdr body))
      '()))

(define (without-generated stmts)
  (filter (lambda (x) (not (or (generated-meta? x)
                               (generated_only-meta? x))))
          stmts))

;; keep only sparams used by `expr` or other sparams
(define (filter-sparams expr sparams)
  (let loop ((filtered '())
             (params   sparams))
    (cond ((null? params)
           (reverse! filtered))
          ((or (expr-contains-eq (caar params) expr)
               (any (lambda (v) (expr-contains-eq (caar params) v))
                    (cdr params)))
           (loop (cons (car params) filtered) (cdr params)))
          (else
           (loop filtered (cdr params))))))

(define (optional-positional-defs name sparams req opt dfl body overall-argl rett)
  (let ((prologue (without-generated (extract-method-prologue body))))
    `(block
      ,@(map (lambda (n)
               (let* ((passed (append req (list-head opt n)))
                      ;; only keep static parameters used by these arguments
                      (sp     (filter-sparams (cons 'list passed) sparams))
                      (vals   (list-tail dfl n))
                      (absent (list-tail opt n)) ;; absent arguments
                      (body
                       (if (any (lambda (defaultv)
                                  ;; does any default val expression...
                                  (contains (lambda (e)
                                              ;; contain "e" such that...
                                              (any (lambda (a)
                                                     ;; "e" is in an absent arg
                                                     (contains (lambda (u)
                                                                 (eq? u e))
                                                               a))
                                                   absent))
                                            defaultv))
                                vals)
                           ;; then add only one next argument
                           `(block
                             ,@prologue
                             (call ,(arg-name (car req)) ,@(map arg-name (cdr passed)) ,(car vals)))
                           ;; otherwise add all
                           `(block
                             ,@prologue
                             (call ,(arg-name (car req)) ,@(map arg-name (cdr passed)) ,@vals)))))
                 (method-def-expr- name sp passed body)))
             (iota (length opt)))
      ,(method-def-expr- name sparams overall-argl body rett))))

;; strip empty (parameters ...), normalizing `f(x;)` to `f(x)`.
(define (remove-empty-parameters argl)
  (if (and (has-parameters? argl) (null? (cdar argl)))
      (cdr argl)
      argl))

(define (check-kw-args kw)
  (let ((invalid (filter (lambda (x) (not (or (kwarg? x) (vararg? x)
                                              (and (nospecialize-meta? x)
                                                   (or (kwarg? (caddr x)) (vararg? (caddr x)))))))
                         kw)))
    (if (pair? invalid)
        (if (and (pair? (car invalid)) (eq? 'parameters (caar invalid)))
            (error "more than one semicolon in argument list")
            (cond ((symbol? (car invalid))
                   (error (string "keyword argument \"" (car invalid) "\" needs a default value")))
                  (else
                   (error (string "invalid keyword argument syntax \""
                                  (deparse (car invalid))
                                  "\" (expected assignment)"))))))))

;; method-def-expr checks for keyword arguments, and if there are any, calls
;; keywords-method-def-expr to expand the definition into several method
;; definitions that do not use keyword arguments.
;; definitions without keyword arguments are passed to method-def-expr-,
;; which handles optional positional arguments by adding the needed small
;; boilerplate definitions.
(define (method-def-expr name sparams argl body rett)
  (let ((argl (remove-empty-parameters argl)))
    (if (has-parameters? argl)
        ;; has keywords
        (begin (check-kw-args (cdar argl))
               (keywords-method-def-expr name sparams argl body rett))
        ;; no keywords
        (method-def-expr- name sparams argl body rett))))

(define (struct-def-expr name params super fields mut)
  (receive
   (params bounds) (sparam-name-bounds params)
   (struct-def-expr- name params bounds super (flatten-blocks fields) mut)))

;; replace field names with gensyms if they conflict with field-types
(define (safe-field-names field-names field-types)
  (if (any (lambda (v) (contains (lambda (e) (eq? e v)) field-types))
           field-names)
      (map (lambda (x) (gensy)) field-names)
      ;; use a different name for a field called `_`
      (map (lambda (x) (if (eq? x '_) (gensy) x)) field-names)))

(define (with-wheres call wheres)
  (if (pair? wheres)
      `(where ,call ,@wheres)
      call))

(define (default-inner-ctors name field-names field-types params bounds locs)
  (let* ((field-names (safe-field-names field-names field-types))
         (any-ctor
          ;; definition with Any for all arguments
          `(function ,(with-wheres
                       `(call (curly ,name ,@params) ,@field-names)
                       (map (lambda (b) (cons 'var-bounds b)) bounds))
                     (block
                      ,@locs
                      (call new ,@field-names)))))
    (if (and (null? params) (any (lambda (t) (not (equal? t '(core Any))))
                                 field-types))
        (list
         ;; definition with field types for all arguments
         ;; only if any field type is not Any, checked at runtime
         `(if ,(foldl (lambda (t u)
                        `(&& ,u (call (core ===) (core Any) ,t)))
                      `(call (core ===) (core Any) ,(car field-types))
                      (cdr field-types))
            (block)
            (function (call ,name
                            ,@(map make-decl field-names field-types))
                      (block
                        ,@locs
                        (call new ,@field-names))))
         any-ctor)
        (list any-ctor))))

(define (default-outer-ctor name field-names field-types params bounds locs)
  (let ((field-names (safe-field-names field-names field-types)))
    `(function ,(with-wheres
                 `(call ,name ,@(map make-decl field-names field-types))
                 (map (lambda (b) (cons 'var-bounds b)) bounds))
               (block
                ,@locs
                (call (curly ,name ,@params) ,@field-names)))))

(define (new-call Tname type-params params args field-names field-types)
  (if (any vararg? args)
      (error "... is not supported inside \"new\""))
  (if (any kwarg? args)
      (error "\"new\" does not accept keyword arguments"))
  (if (length> params (length type-params))
      (error "too few type parameters specified in \"new{...}\""))
  (let ((Texpr (if (null? type-params)
                   `(outerref ,Tname)
                   `(curly (outerref ,Tname)
                           ,@type-params))))
    (cond ((length> args (length field-names))
           `(call (top error) "new: too many arguments"))
          (else
           (if (equal? type-params params)
               `(new ,Texpr ,@(map (lambda (fty val)
                                     `(call (top convert) ,fty ,val))
                                   (list-head field-types (length args)) args))
               (let ((tn (make-ssavalue)))
                 `(block
                   (= ,tn ,Texpr)
                   (new ,tn ,@(map (lambda (fld val)
                                     `(call (top convert)
                                            (call (core fieldtype) ,tn (quote ,fld))
                                            ,val))
                                   (list-head field-names (length args)) args)))))))))

;; insert a statement after line number node
(define (prepend-stmt stmt body)
  (if (and (pair? body) (eq? (car body) 'block))
      (cond ((atom? (cdr body))
             `(block ,stmt (null)))
            ((and (pair? (cadr body)) (eq? (caadr body) 'line))
             `(block ,(cadr body) ,stmt ,@(cddr body)))
            (else
             `(block ,stmt ,@(cdr body))))
      body))

;; insert item at start of arglist
(define (arglist-unshift sig item)
  (if (and (pair? sig) (pair? (car sig)) (eq? (caar sig) 'parameters))
      `(,(car sig) ,item ,@(cdr sig))
      `(,item ,@sig)))

(define (linenode-string lno)
  (cond ((length= lno 2) (string " around line " (cadr lno)))
        ((length= lno 3) (string " around " (caddr lno) ":" (cadr lno)))
        (else "")))

(define (ctor-signature name params bounds method-params sig)
  (if (null? params)
      (if (null? method-params)
          (cons `(call (|::| (curly (core Type) ,name)) ,@sig)
                params)
          (cons `(call (curly (|::| (curly (core Type) ,name)) ,@method-params) ,@sig)
                params))
      (if (null? method-params)
          (cons `(call (curly (|::| (curly (core Type) (curly ,name ,@params)))
                              ,@(map (lambda (b) (cons 'var-bounds b)) bounds))
                       ,@sig)
                params)
          ;; rename parameters that conflict with user-written method parameters
          (let ((new-params (map (lambda (p) (if (memq p method-params)
                                                 (gensy)
                                                 p))
                                 params)))
            (cons `(call (curly (|::| (curly (core Type) (curly ,name ,@new-params)))
                                ,@(map (lambda (n b) (list* 'var-bounds n (cdr b))) new-params bounds)
                                ,@method-params)
                         ,@sig)
                  new-params)))))

(define (ctor-def name Tname params bounds sig ctor-body body wheres)
  (let* ((curly?     (and (pair? name) (eq? (car name) 'curly)))
         (curlyargs  (if curly? (cddr name) '()))
         (name       (if curly? (cadr name) name)))
    (cond ((not (eq? name Tname))
           `(function ,(with-wheres `(call ,(if curly?
                                                `(curly ,name ,@curlyargs)
                                                name)
                                           ,@sig)
                                    wheres)
                      ;; pass '() in order to require user-specified parameters with
                      ;; new{...} inside a non-ctor inner definition.
                      ,(ctor-body body '())))
          (wheres
           `(function ,(with-wheres `(call ,(if curly?
                                                `(curly ,name ,@curlyargs)
                                                name)
                                           ,@sig)
                                    wheres)
                      ,(ctor-body body curlyargs)))
          (else
           (let* ((temp   (ctor-signature name params bounds curlyargs sig))
                  (sig    (car temp))
                  (params (cdr temp)))
             (if (pair? params)
                 (syntax-deprecation #f
                                     (string "inner constructor " name "(...)" (linenode-string (function-body-lineno body)))
                                     (deparse `(where (call (curly ,name ,@params) ...) ,@params))))
             `(function ,sig ,(ctor-body body params)))))))

(define (function-body-lineno body)
  (let ((lnos (filter (lambda (e) (and (pair? e) (eq? (car e) 'line)))
                      body)))
    (if (null? lnos) '() (car lnos))))

;; rewrite calls to `new( ... )` to `new` expressions on the appropriate
;; type, determined by the containing constructor definition.
(define (rewrite-ctor ctor Tname params bounds field-names field-types)
  (define (ctor-body body type-params)
    (pattern-replace (pattern-set
                      (pattern-lambda
                       (call (-/ new) . args)
                       (new-call Tname type-params params
                                 (map (lambda (a) (ctor-body a type-params)) args)
                                 field-names field-types))
                      (pattern-lambda
                       (call (curly (-/ new) . p) . args)
                       (new-call Tname p params
                                 (map (lambda (a) (ctor-body a type-params)) args)
                                 field-names field-types)))
                     body))
  (pattern-replace
   (pattern-set
    ;; definitions without `where`
    (pattern-lambda (function       (-$ (call name . sig) (|::| (call name . sig) _t)) body)
                    (ctor-def name Tname params bounds sig ctor-body body #f))
    (pattern-lambda (= (-$ (call name . sig) (|::| (call name . sig) _t)) body)
                    (ctor-def name Tname params bounds sig ctor-body body #f))
    ;; definitions with `where`
    (pattern-lambda (function       (where (-$ (call name . sig) (|::| (call name . sig) _t)) . wheres) body)
                    (ctor-def name Tname params bounds sig ctor-body body wheres))
    (pattern-lambda (= (where (-$ (call name . sig) (|::| (call name . sig) _t)) . wheres) body)
                    (ctor-def name Tname params bounds sig ctor-body body wheres)))

   ;; flatten `where`s first
   (pattern-replace
    (pattern-set
     (pattern-lambda (where (where . rest1) . rest2)
                     (flatten-where-expr __)))
    ctor)))

;; check if there are any calls to new with fewer than n arguments
(define (ctors-min-initialized expr)
  (and (pair? expr)
       (min
        ((pattern-lambda (call (-/ new) . args)
                         (length args))
         (car expr))
        ((pattern-lambda (call (curly (-/ new) . p) . args)
                         (length args))
         (car expr))
        (ctors-min-initialized (car expr))
        (ctors-min-initialized (cdr expr)))))

(define (struct-def-expr- name params bounds super fields0 mut)
  (receive
   (fields defs) (separate (lambda (x) (or (symbol? x) (decl? x)))
                           fields0)
   (let* ((defs        (filter (lambda (x) (not (effect-free? x))) defs))
          (locs        (if (and (pair? fields0) (pair? (car fields0)) (eq? (caar fields0) 'line))
                           (list (car fields0))
                           '()))
          (field-names (map decl-var fields))
          (field-types (map decl-type fields))
          (defs2 (if (null? defs)
                     (default-inner-ctors name field-names field-types params bounds locs)
                     defs))
          (min-initialized (min (ctors-min-initialized defs) (length fields))))
     (let ((dups (has-dups field-names)))
       (if dups (error (string "duplicate field name: \"" (car dups) "\" is not unique"))))
     (for-each (lambda (v)
                 (if (not (symbol? v))
                     (error (string "field name \"" (deparse v) "\" is not a symbol"))))
               field-names)
     `(block
       (scope-block
        (block
         (global ,name) (const ,name)
         ,@(map (lambda (v) `(local ,v)) params)
         ,@(map (lambda (n v) (make-assignment n (bounds-to-TypeVar v))) params bounds)
         (struct_type ,name (call (core svec) ,@params)
                      (call (core svec) ,@(map quotify field-names))
                      ,super (call (core svec) ,@field-types) ,mut ,min-initialized)))
       ;; "inner" constructors
       (scope-block
        (block
         (global ,name)
         ,@(map (lambda (c)
                  (rewrite-ctor c name params bounds field-names field-types))
                defs2)))
       ;; "outer" constructors
       ,@(if (and (null? defs)
                  (not (null? params))
                  ;; don't generate an outer constructor if the type has
                  ;; parameters not mentioned in the field types. such a
                  ;; constructor would not be callable anyway.
                  (every (lambda (sp)
                           (expr-contains-eq sp (cons 'list field-types)))
                         params))
             `((scope-block
                (block
                 (global ,name)
                 ,(default-outer-ctor name field-names field-types
                    params bounds locs))))
             '())
       (null)))))

(define (abstract-type-def-expr name params super)
  (receive
   (params bounds) (sparam-name-bounds params)
   `(block
     (global ,name) (const ,name)
     (scope-block
      (block
       ,@(map (lambda (v) `(local ,v)) params)
       ,@(map (lambda (n v) (make-assignment n (bounds-to-TypeVar v))) params bounds)
       (abstract_type ,name (call (core svec) ,@params) ,super))))))

(define (primitive-type-def-expr n name params super)
  (receive
   (params bounds) (sparam-name-bounds params)
   `(block
     (global ,name) (const ,name)
     (scope-block
      (block
       ,@(map (lambda (v) `(local ,v)) params)
       ,@(map (lambda (n v) (make-assignment n (bounds-to-TypeVar v))) params bounds)
       (primitive_type ,name (call (core svec) ,@params) ,n ,super))))))

;; take apart a type signature, e.g. T{X} <: S{Y}
(define (analyze-type-sig ex)
  (or ((pattern-lambda (-- name (-s))
                       (values name '() '(core Any))) ex)
      ((pattern-lambda (curly (-- name (-s)) . params)
                       (values name params '(core Any))) ex)
      ((pattern-lambda (|<:| (-- name (-s)) super)
                       (values name '() super)) ex)
      ((pattern-lambda (|<:| (curly (-- name (-s)) . params) super)
                       (values name params super)) ex)
      (error "invalid type signature")))

;; insert calls to convert() in ccall, and pull out expressions that might
;; need to be rooted before conversion.
(define (lower-ccall name RT atypes args cconv)
  (let loop ((F atypes)  ;; formals
             (A args)    ;; actuals
             (stmts '()) ;; initializers
             (C '())     ;; converted
             (GC '()))   ;; GC roots
    (if (and (null? F) (not (null? A))) (error "more arguments than types for ccall"))
    (if (and (null? A) (not (or (null? F) (and (pair? F) (vararg? (car F)) (null? (cdr F)))))) (error "more types than arguments for ccall"))
    (if (null? A)
        `(block
          ,.(reverse! stmts)
          (foreigncall ,name ,RT (call (core svec) ,@(dots->vararg atypes))
                       ',cconv
                       ,(length C)
                       ,.(reverse! C)
                       ,@GC)) ; GC root ordering is arbitrary
        (let* ((a     (car A))
               (isseq (and (vararg? (car F))))
               (ty    (if isseq (cadar F) (car F))))
          (if (and isseq (not (null? (cdr F)))) (error "only the trailing ccall argument type should have '...'"))
          (if (eq? ty 'Any)
              (loop (if isseq F (cdr F)) (cdr A) stmts (list* a C) GC)
              (let* ((g (make-ssavalue))
                     (isamp (and (pair? a) (eq? (car a) '&)))
                     (a (if isamp (cadr a) a))
                     (stmts (cons `(= ,g (call (top ,(if isamp 'ptr_arg_cconvert 'cconvert)) ,ty ,a)) stmts))
                     (ca `(call (top ,(if isamp 'ptr_arg_unsafe_convert 'unsafe_convert)) ,ty ,g)))
                (loop (if isseq F (cdr F)) (cdr A) stmts
                      (list* (if isamp `(& ,ca) ca) C) (list* g GC))))))))

(define (expand-function-def e)   ;; handle function definitions
  (define (just-arglist? ex)
    (and (pair? ex)
         (or (memq (car ex) '(tuple block ...))
             (and (eq? (car ex) 'where)
                  (just-arglist? (cadr ex))))))
  (let ((name (cadr e)))
    (if (just-arglist? name)
        (expand-forms (cons '-> (cdr e)))
        (expand-function-def- e))))

;; convert (where (where x S) T) to (where x T S)
(define (flatten-where-expr e)
  (let loop ((ex e)
             (vars '()))
    (if (and (pair? ex) (eq? (car ex) 'where))
        (loop (cadr ex) (append! (reverse (cddr ex)) vars))
        `(where ,ex ,.(reverse! vars)))))

(define (lower-destructuring-args argl)
  (define (check-lhs a)
    (if (expr-contains-p (lambda (e) (or (decl? e) (assignment? e) (kwarg? e)))
                         a)
        (error (string "invalid argument destructuring syntax \"" (deparse a) "\""))
        a))
  (define (transform-arg a)
    (cond ((and (pair? a) (eq? (car a) 'tuple))
           (let ((a2 (gensy)))
             (cons a2 `(local (= ,(check-lhs a) ,a2)))))
          ((or (and (decl? a) (length= a 3)) (kwarg? a))
           (let ((x (transform-arg (cadr a))))
             (cons `(,(car a) ,(car x) ,(caddr a)) (cdr x))))
          ((vararg? a)
           (let ((x (transform-arg (cadr a))))
             (cons `(... ,(car x)) (cdr x))))
          (else (cons a #f))))
  (let loop ((argl  argl)
             (newa  '())
             (stmts '()))
    (if (null? argl)
        (cons (reverse newa) (reverse stmts))
        (let ((a (transform-arg (car argl))))
          (loop (cdr argl) (cons (car a) newa)
                (if (cdr a) (cons (cdr a) stmts) stmts))))))

(define (expand-function-def- e)
  (let* ((name  (cadr e))
         (where (if (and (pair? name) (eq? (car name) 'where))
                    (let ((w (flatten-where-expr name)))
                      (begin0 (cddr w)
                              (if (not (and (pair? (cadr w)) (memq (caadr w) '(call |::|))))
                                  (error (string "invalid assignment location \"" (deparse name) "\"")))
                              (set! name (cadr w))))
                    #f))
         (dcl   (and (pair? name) (eq? (car name) '|::|)))
         (rett  (if dcl (caddr name) '(core Any)))
         (name  (if dcl (cadr name) name)))
    (cond ((and (length= e 2) (or (symbol? name) (globalref? name)))
           (if (or (eq? name 'true) (eq? name 'false))
               (error (string "invalid function name \"" name "\"")))
           `(method ,name))
          ((not (pair? name))  e)
          ((eq? (car name) 'call)
           (let* ((head    (cadr name))
                  (argl    (cddr name))
                  (has-sp  (and (not where) (pair? head) (eq? (car head) 'curly)))
                  (name    (deprecate-dotparen (if has-sp (cadr head) head)))
                  (op (let ((op_ (maybe-undotop name))) ; handle .op -> broadcast deprecation
                        (if op_
                            (syntax-deprecation #f (string "function " (deparse name) "(...)")
                                                (string "function Base.broadcast(::typeof(" (deparse op_) "), ...)")))
                        op_))
                  (name (if op '(|.| Base (inert broadcast)) name))
                  (annotations (map (lambda (a) `(meta nospecialize ,(arg-name a)))
                                    (filter nospecialize-meta? argl)))
                  (body (insert-after-meta (caddr e) annotations))
                  (argl (map (lambda (a)
                               (if (nospecialize-meta? a) (caddr a) a))
                             argl))
                  (argl (if op (cons `(|::| (call (core Typeof) ,op)) argl) argl))
                  (raw-typevars (cond (has-sp (cddr head))
                                      (where  where)
                                      (else   '())))
                  (sparams (map analyze-typevar raw-typevars))
                  (adj-decl (lambda (n) (if (and (decl? n) (length= n 2))
                                            `(|::| |#self#| ,(cadr n))
                                            n)))
                  ;; fill in first (closure) argument
                  (farg    (if (decl? name)
                               (adj-decl name)
                               `(|::| |#self#| (call (core Typeof) ,name))))
                  (argl-stmts (lower-destructuring-args argl))
                  (argl       (car argl-stmts))
                  (body       (insert-after-meta body (cdr argl-stmts)))
                  (argl    (fix-arglist
                            (arglist-unshift argl farg)
                            (and (not (any kwarg? argl)) (not (and (pair? argl)
                                                                   (pair? (car argl))
                                                                   (eq? (caar argl) 'parameters))))))
                  (name    (if (or (decl? name) (and (pair? name) (eq? (car name) 'curly)))
                               #f name)))
             (if has-sp
                 (syntax-deprecation #f
                                     (string "parametric method syntax " (deparse (cadr e))
                                             (linenode-string (function-body-lineno body)))
<<<<<<< HEAD
                                     (deparse `(where (call ,name ,@(if (has-parameters? argl)
                                                                       (cons (car argl) (cddr argl))
                                                                       (cdr argl)))
                                                     ,@raw-typevars))))
=======
                                     (deparse `(where (call ,(or name
                                                                 (cadr (cadr (cadr e))))
                                                            ,@(if (has-parameters? argl)
                                                                  (cons (car argl) (cddr argl))
                                                                  (cdr argl)))
                                                      ,@raw-typevars))))
>>>>>>> 3eb5544a
             (expand-forms
              (method-def-expr name sparams argl body rett))))
          (else
           (error (string "invalid assignment location \"" (deparse name) "\""))))))

;; handle ( )->( ) function expressions. blocks `(a;b=1)` on the left need to be
;; converted to argument lists with kwargs.
(define (expand-arrow e)
  (let* ((a     (cadr e))
         (body  (caddr e))
         (where (if (and (pair? a) (eq? (car a) 'where))
                    (let ((w (flatten-where-expr a)))
                      (begin0 (cddr w)
                              (set! a (cadr w))))
                    #f))
         (argl (if (pair? a)
                   (if (eq? (car a) 'tuple)
                       (map =-to-kw (cdr a))
                       (if (eq? (car a) 'block)
                           (cond ((length= a 1) '())
                                 ((length= a 2) (list (cadr a)))
                                 ((length= a 3)
                                  (if (assignment? (caddr a))
                                      `((parameters (kw ,@(cdr (caddr a)))) ,(cadr a))
                                      `((parameters ,(caddr a)) ,(cadr a))))
                                 (else
                                  (error "more than one semicolon in argument list")))
                           (list (=-to-kw a))))
                   (list a)))
         ;; TODO: always use a specific special name like #anon# or _, then ignore
         ;; this as a local variable name.
         (name (symbol (string "#" (current-julia-module-counter)))))
    (expand-forms
     `(block (local ,name)
             (function
              ,(if where
                   `(where (call ,name ,@argl) ,@where)
                   `(call ,name ,@argl))
              ,body)))))

(define (let-binds e)
  (if (and (pair? (cadr e))
           (eq? (car (cadr e)) 'block))
      (cdr (cadr e))
      (list (cadr e))))

(define (expand-let e)
  (if (length= e 2)
      (begin (deprecation-message (string "The form `Expr(:let, ex)` is deprecated. "
                                          "Use `Expr(:let, Expr(:block), ex)` instead." #\newline))
             (return (expand-let `(let (block) ,(cadr e))))))
  (if (length> e 3)
      (begin (deprecation-message (string "The form `Expr(:let, ex, binds...)` is deprecated. "
                                          "Use `Expr(:let, Expr(:block, binds...), ex)` instead." #\newline))
             (return (expand-let `(let (block ,@(cddr e)) ,(cadr e))))))
  (let ((ex    (caddr e))
        (binds (let-binds e)))
    (expand-forms
     (if
      (null? binds)
      `(scope-block (block ,ex))
      (let loop ((binds (reverse binds))
                 (blk   ex))
        (if (null? binds)
            blk
            (cond
             ((or (symbol? (car binds)) (decl? (car binds)))
              ;; just symbol -> add local
              (loop (cdr binds)
                    `(scope-block
                      (block
                       (local ,(car binds))
                       ,blk))))
             ((and (length= (car binds) 3)
                   (eq? (caar binds) '=))
              ;; some kind of assignment
              (cond
               ((eventually-call? (cadar binds))
                ;; f() = c
                (let ((asgn (butlast (expand-forms (car binds))))
                      (name (assigned-name (cadar binds))))
                  (if (not (symbol? name))
                      (error "invalid let syntax"))
                  (loop (cdr binds)
                        `(scope-block
                          (block
                           ,(if (expr-contains-eq name (caddar binds))
                                `(local ,name) ;; might need a Box for recursive functions
                                `(local-def ,name))
                           ,asgn
                           ,blk)))))
               ((or (symbol? (cadar binds))
                    (decl?   (cadar binds)))
                (let ((vname (decl-var (cadar binds))))
                  (loop (cdr binds)
                        (if (expr-contains-eq vname (caddar binds))
                            (let ((tmp (make-ssavalue)))
                              `(scope-block
                                (block (= ,tmp ,(caddar binds))
                                       (scope-block
                                        (block
                                         (local-def ,(cadar binds))
                                         (= ,vname ,tmp)
                                         ,blk)))))
                            `(scope-block
                              (block
                               (local-def ,(cadar binds))
                               (= ,vname ,(caddar binds))
                               ,blk))))))
               ;; (a, b, c, ...) = rhs
               ((and (pair? (cadar binds))
                     (eq? (caadar binds) 'tuple))
                (let ((vars (lhs-vars (cadar binds))))
                  (loop (cdr binds)
                        `(scope-block
                          (block
                           ,@(map (lambda (v) `(local-def ,v)) vars)
                           ,(car binds)
                           ,blk)))))
               (else (error "invalid let syntax"))))
             (else (error "invalid let syntax")))))))))

(define (expand-macro-def e)
  (cond ((and (pair? (cadr e))
              (eq? (car (cadr e)) 'call)
              (symbol? (cadr (cadr e))))
         (let ((anames (remove-empty-parameters (cddr (cadr e)))))
           (if (has-parameters? anames)
               (error "macros cannot accept keyword arguments"))
           (expand-forms
            `(function (call ,(symbol (string #\@ (cadr (cadr e))))
                             (|::| __source__ (core LineNumberNode))
                             (|::| __module__ (core Module))
                             ,@(map (lambda (v)
                                      (if (symbol? v)
                                          `(meta nospecialize ,v)
                                          v))
                                    anames))
                       ,@(cddr e)))))
        ((and (length= e 2) (symbol? (cadr e)))
         (expand-forms `(function ,(symbol (string #\@ (cadr e))))))
        (else
         (error "invalid macro definition"))))

(define (expand-struct-def e)
  (let ((mut (cadr e))
        (sig (caddr e))
        (fields (cdr (cadddr e))))
    (let loop ((f fields))
      (if (null? f)
          '()
          (let ((x (car f)))
            (cond ((or (symbol? x) (decl? x) (and (pair? x) (eq? (car x) 'line)))
                   (loop (cdr f)))
                  ((and (assignment? x) (or (symbol? (cadr x)) (decl? (cadr x))))
                   (error (string "\"" (deparse x) "\" inside type definition is reserved")))
                  (else '())))))
    (expand-forms
     (receive (name params super) (analyze-type-sig sig)
              (struct-def-expr name params super fields mut)))))

;; the following are for expanding `try` blocks

(define (find-symbolic-label-defs e tbl)
  (if (or (not (pair? e)) (quoted? e))
      '()
      (if (eq? (car e) 'symboliclabel)
          (put! tbl (cadr e) #t)
          (for-each (lambda (x) (find-symbolic-label-defs x tbl)) e))))

(define (find-symbolic-label-refs e tbl)
  (if (or (not (pair? e)) (quoted? e))
      '()
      (if (eq? (car e) 'symbolicgoto)
          (put! tbl (cadr e) #t)
          (for-each (lambda (x) (find-symbolic-label-refs x tbl)) e))))

(define (has-unmatched-symbolic-goto? e)
  (let ((label-refs (table))
        (label-defs (table)))
    (find-symbolic-label-refs e label-refs)
    (find-symbolic-label-defs e label-defs)
    (any not (map (lambda (k) (get label-defs k #f))
                  (table.keys label-refs)))))

(define (expand-try e)
  (let ((tryb   (cadr e))
        (var    (caddr e))
        (catchb (cadddr e)))
    (cond ((length= e 5)
           (if (has-unmatched-symbolic-goto? tryb)
               (error "goto from a try/finally block is not permitted"))
           (let ((finalb (cadddr (cdr e))))
             (expand-forms
              `(tryfinally
                ,(if (not (eq? catchb 'false))
                     `(try ,tryb ,var ,catchb)
                     `(scope-block ,tryb))
                (scope-block ,finalb)))))
          ((length= e 4)
           (expand-forms
            (if (and (symbol-like? var) (not (eq? var 'false)))
                `(trycatch (scope-block ,tryb)
                           (scope-block
                            (block (= ,var (the_exception))
                                   ,catchb)))
                `(trycatch (scope-block ,tryb)
                           (scope-block ,catchb)))))
          (else
           (error "invalid \"try\" form")))))

(define (expand-typealias name type-ex)
  (if (and (pair? name)
           (eq? (car name) 'curly))
      (let ((name   (cadr name))
            (params (cddr name)))
        (if (null? params)
            (error (string "empty type parameter list in \"" (deparse `(= (curly ,name) ,type-ex)) "\"")))
        `(block
          (const-if-global ,name)
          ,(expand-forms
            `(= ,name (where ,type-ex ,@params)))))
      (expand-forms
       `(const (= ,name ,type-ex)))))

;; take apart e.g. `const a::Int = 0` into `const a; a::Int = 0`
(define (expand-const-decl e)
  (let ((arg (cadr e)))
    (if (atom? arg)
        e
        (case (car arg)
          ((global local local-def)
           (for-each (lambda (b) (if (not (assignment? b))
                                     (error "expected assignment after \"const\"")))
                     (cdr arg))
           (expand-forms (expand-decls (car arg) (cdr arg) #t)))
          ((= |::|)
           (expand-forms (expand-decls 'const (cdr e) #f)))
          (else e)))))

(define (expand-local-or-global-decl e)
  (if (and (symbol? (cadr e)) (length= e 2))
      e
      (expand-forms (expand-decls (car e) (cdr e) #f))))

;; given a complex assignment LHS, return the symbol that will ultimately be assigned to
(define (assigned-name e)
  (cond ((atom? e) e)
        ((or (memq (car e) '(call curly where))
             (and (eq? (car e) '|::|) (eventually-call? e)))
         (assigned-name (cadr e)))
        (else e)))

;; local x, y=2, z => local x;local y;local z;y = 2
(define (expand-decls what binds const?)
  (if (not (list? binds))
      (error (string "invalid \"" what "\" declaration")))
  (let loop ((b       binds)
             (vars    '())
             (assigns '()))
    (if (null? b)
        `(block
          ,.(if const?
                (map (lambda (x) `(const ,x)) vars)
                '())
          ,.(map (lambda (x) `(,what ,x)) vars)
          ,.(reverse assigns))
        (let ((x (car b)))
          (cond ((or (assignment-like? x) (function-def? x))
                 (loop (cdr b)
                       (append (lhs-decls (assigned-name (cadr x))) vars)
                       (cons `(,(car x) ,(all-decl-vars (cadr x)) ,(caddr x))
                             assigns)))
                ((and (pair? x) (eq? (car x) '|::|))
                 (loop (cdr b)
                       (cons (decl-var x) vars)
                       (cons `(decl ,@(cdr x)) assigns)))
                ((symbol? x)
                 (loop (cdr b) (cons x vars) assigns))
                (else
                 (error (string "invalid syntax in \"" what "\" declaration"))))))))

;; convert (lhss...) = (tuple ...) to assignments, eliminating the tuple
(define (tuple-to-assignments lhss0 x)
  (let loop ((lhss lhss0)
             (assigned lhss0)
             (rhss (cdr x))
             (stmts '())
             (after '())
             (elts  '()))
    (if (null? lhss)
        `(block ,@(reverse stmts)
                ,@(reverse after)
                (unnecessary (tuple ,@(reverse elts))))
        (let ((L (car lhss))
              (R (car rhss)))
          (cond ((and (symbol-like? L)
                      (or (not (pair? R)) (quoted? R) (equal? R '(null)))
                      ;; overwrite var immediately if it doesn't occur elsewhere
                      (not (contains (lambda (e) (eq-sym? e L)) (cdr rhss)))
                      (not (contains (lambda (e) (eq-sym? e R)) assigned)))
                 (loop (cdr lhss)
                       (cons L assigned)
                       (cdr rhss)
                       (cons (make-assignment L R) stmts)
                       after
                       (cons R elts)))
                ((vararg? R)
                 (let ((temp (make-ssavalue)))
                   `(block ,@(reverse stmts)
                           ,(make-assignment temp (cadr R))
                           ,@(reverse after)
                           (= (tuple ,@lhss) ,temp)
                           (unnecessary (tuple ,@(reverse elts) (... ,temp))))))
                (else
                 (let ((temp (if (eventually-call? L) (gensy) (make-ssavalue))))
                   (loop (cdr lhss)
                         (cons L assigned)
                         (cdr rhss)
                         (cons (make-assignment temp R) stmts)
                         (cons (make-assignment L temp) after)
                         (cons temp elts)))))))))

;; convert (lhss...) = x to tuple indexing
(define (lower-tuple-assignment lhss x)
  (let ((t (make-ssavalue)))
    `(block
      (= ,t ,x)
      ,@(let loop ((lhs lhss)
                   (i   1))
          (if (null? lhs) '((null))
              (cons (if (eventually-call? (car lhs))
                        ;; if this is a function assignment, avoid putting our ssavalue
                        ;; inside the function and instead create a capture-able variable.
                        ;; issue #22032
                        (let ((temp (gensy)))
                          `(block
                            (= ,temp (call (core getfield) ,t ,i))
                            (= ,(car lhs) ,temp)))
                        `(= ,(car lhs)
                            (call (core getfield) ,t ,i)))
                    (loop (cdr lhs)
                          (+ i 1)))))
      ,t)))

;; make an expression safe for multiple evaluation
;; for example a[f(x)] => (temp=f(x); a[temp])
;; retuns a pair (expr . assignments)
;; where 'assignments' is a list of needed assignment statements
(define (remove-argument-side-effects e)
  (if
   (not (pair? e))
   (cons e '())
   (let ((a '()))
     (cons
      (cons
       (car e)
       (map (lambda (x)
              (cond ((effect-free? x)  x)
                    ((or (eq? (car x) '...) (eq? (car x) '&))
                     (if (effect-free? (cadr x))
                         x
                         (let ((g (make-ssavalue)))
                           (begin (set! a (cons `(= ,g ,(cadr x)) a))
                                  `(,(car x) ,g)))))
                    ((eq? (car x) 'kw)
                     (if (effect-free? (caddr x))
                         x
                         (let ((g (make-ssavalue)))
                           (begin (set! a (cons `(= ,g ,(caddr x)) a))
                                  `(kw ,(cadr x) ,g)))))
                    (else
                     (let ((g (make-ssavalue)))
                       (begin (set! a (cons `(= ,g ,x) a))
                              g)))))
            (cdr e)))
      (reverse a)))))

(define (lower-kw-call f args)
  (let* ((para (if (has-parameters? args) (cdar args) '()))
         (args (if (has-parameters? args) (cdr args) args)))
    (let* ((parg-stmts (remove-argument-side-effects `(call ,f ,@args)))
           (call-ex    (car parg-stmts))
           (fexpr      (cadr call-ex))
           (cargs      (cddr call-ex)))
      `(block
        ,.(cdr parg-stmts)
        ,(receive
          (kws pargs) (separate kwarg? cargs)
          (lower-kw-call- fexpr (append! kws para) pargs))))))

(define (lower-kw-call- fexpr kw pa)
  (define (kwcall-unless-empty f pa kw-container-test kw-container)
    `(if (call (top isempty) ,kw-container-test)
         (call ,f ,@pa)
         (call (call (core kwfunc) ,f) ,kw-container ,f ,@pa)))

  (let ((f            (if (sym-ref? fexpr) fexpr (make-ssavalue)))
        (kw-container (make-ssavalue)))
    `(block
      ,@(if (eq? f fexpr) '() `((= ,f, fexpr)))
      (= ,kw-container ,(lower-named-tuple kw
                                           (lambda (name) (string "keyword argument \"" name
                                                                  "\" repeated in call to \"" (deparse fexpr) "\""))
                                           "keyword argument"
                                           "keyword argument syntax"))
      ,(if (every vararg? kw)
           (kwcall-unless-empty f pa kw-container kw-container)
           `(call (call (core kwfunc) ,f) ,kw-container ,f ,@pa)))))

;; convert e.g. A'*B to Ac_mul_B(A,B)
(define (expand-transposed-op e ops)
  (let ((a (caddr e))
        (b (cadddr e)))
    (cond ((ctrans? a)
           (if (ctrans? b)
               `(call ,(aref ops 0) #;Ac_mul_Bc ,(expand-forms (cadr a))
                      ,(expand-forms (cadr b)))
               `(call ,(aref ops 1) #;Ac_mul_B ,(expand-forms (cadr a))
                      ,(expand-forms b))))
          ((trans? a)
           (if (trans? b)
               `(call ,(aref ops 2) #;At_mul_Bt ,(expand-forms (cadr a))
                      ,(expand-forms (cadr b)))
               `(call ,(aref ops 3) #;At_mul_B ,(expand-forms (cadr a))
                      ,(expand-forms b))))
          ((ctrans? b)
           `(call ,(aref ops 4) #;A_mul_Bc ,(expand-forms a)
                  ,(expand-forms (cadr b))))
          ((trans? b)
           `(call ,(aref ops 5) #;A_mul_Bt ,(expand-forms a)
                  ,(expand-forms (cadr b))))
          (else
           `(call ,(cadr e) ,(expand-forms a) ,(expand-forms b))))))

;; convert `a+=b` to `a=a+b`
(define (expand-update-operator- op op= lhs rhs declT)
  (let ((e (remove-argument-side-effects lhs)))
    `(block ,@(cdr e)
            ,(if (null? declT)
                 `(,op= ,(car e) (call ,op ,(car e) ,rhs))
                 `(,op= ,(car e) (call ,op (:: ,(car e) ,(car declT)) ,rhs))))))

(define (partially-expand-ref e)
  (let ((a    (cadr e))
        (idxs (cddr e)))
    (let* ((reuse (and (pair? a)
                       (contains (lambda (x)
                                   (or (eq? x 'end)
                                       (eq? x ':)
                                       (and (pair? x)
                                            (eq? (car x) ':))))
                                 idxs)))
           (arr   (if reuse (make-ssavalue) a))
           (stmts (if reuse `((= ,arr ,a)) '())))
      (receive
       (new-idxs stuff) (process-indices arr idxs)
       `(block
         ,@(append stmts stuff)
         (call getindex ,arr ,@new-idxs))))))

(define (expand-update-operator op op= lhs rhs . declT)
  (cond ((and (pair? lhs) (eq? (car lhs) 'ref))
         ;; expand indexing inside op= first, to remove "end" and ":"
         (let* ((ex (partially-expand-ref lhs))
                (stmts (butlast (cdr ex)))
                (refex (last    (cdr ex)))
                (nuref `(ref ,(caddr refex) ,@(cdddr refex))))
           `(block ,@stmts
                   ,(expand-update-operator- op op= nuref rhs declT))))
        ((and (pair? lhs) (eq? (car lhs) '|::|))
         ;; (+= (:: x T) rhs)
         (let ((e (remove-argument-side-effects (cadr lhs)))
               (T (caddr lhs)))
           `(block ,@(cdr e)
                   ,(expand-update-operator op op= (car e) rhs T))))
        (else
         (if (and (pair? lhs)
                  (not (memq (car lhs) '(|.| tuple vcat typed_hcat typed_vcat))))
             (error (string "invalid assignment location \"" (deparse lhs) "\"")))
         (expand-update-operator- op op= lhs rhs declT))))

(define (lower-update-op e)
  (expand-forms
   (let ((str (string (car e))))
     (expand-update-operator
      (symbol (string.sub str 0 (- (length str) 1)))
      (if (= (string.char str 0) #\.) '.= '=)
      (cadr e)
      (caddr e)))))

(define (expand-and e)
  (let ((e (cdr (flatten-ex '&& e))))
    (let loop ((tail e))
      (if (null? tail)
          'true
          (if (null? (cdr tail))
              (car tail)
              `(if ,(car tail)
                   ,(loop (cdr tail))
                   false))))))

(define (expand-or e)
  (let ((e (cdr (flatten-ex '|\|\|| e))))
    (let loop ((tail e))
      (if (null? tail)
          'false
          (if (null? (cdr tail))
              (car tail)
              (if (symbol-like? (car tail))
                  `(if ,(car tail) ,(car tail)
                       ,(loop (cdr tail)))
                  (let ((g (make-ssavalue)))
                    `(block (= ,g ,(car tail))
                            (if ,g ,g
                                ,(loop (cdr tail)))))))))))

;; If true, this will warn on all `for` loop variables that overwrite outer variables.
;; If false, this will try to warn only for uses of the last value after the loop.
(define *warn-all-loop-vars* #f)

(define (expand-for while lhs X body)
  ;; (for (= lhs X) body)
  (let* ((coll   (make-ssavalue))
         (state  (gensy))
         (outer? (and (pair? lhs) (eq? (car lhs) 'outer)))
         (lhs    (if outer? (cadr lhs) lhs)))
    `(block (= ,coll ,(expand-forms X))
            (= ,state (call (top start) ,coll))
            ;; TODO avoid `local declared twice` error from this
            ;;,@(if outer? `((local ,lhs)) '())
            ,@(if outer? `((require-existing-local ,lhs)) '())
            ,(expand-forms
              `(,while
                (call (top not_int) (call (core typeassert) (call (top done) ,coll ,state) (core Bool)))
                (block
                 ;; NOTE: enable this to force loop-local var
                 #;,@(map (lambda (v) `(local ,v)) (lhs-vars lhs))
                 ,@(if (and (not outer?) (or *depwarn* *deperror*))
                       (map (lambda (v) `(warn-if-existing ,v)) (lhs-vars lhs))
                       '())
                 ,(lower-tuple-assignment (list lhs state)
                                          `(call (top next) ,coll ,state))
                 ,body))))))

;; convert an operator parsed as (op a b) to (call op a b)
(define (syntactic-op-to-call e)
  `(call ,(car e) ,@(map expand-forms (cdr e))))

;; wrap `expr` in a function appropriate for consuming values from given ranges
(define (func-for-generator-ranges expr range-exprs)
  (let* ((vars    (map cadr range-exprs))
         (argname (if (and (length= vars 1) (symbol? (car vars)))
                      (car vars)
                      (gensy)))
         (splat (cond ((eq? argname (car vars))  '())
                      ((length= vars 1)
                       `(,@(map (lambda (v) `(local ,v)) (lhs-vars (car vars)))
                         (= ,(car vars) ,argname)))
                      (else
                       `(,@(map (lambda (v) `(local ,v)) (lhs-vars `(tuple ,@vars)))
                         (= (tuple ,@vars) ,argname))))))
    (if (and (null? splat)
             (length= expr 3) (eq? (car expr) 'call)
             (eq? (caddr expr) argname)
             (not (dotop? (cadr expr)))
             (not (expr-contains-eq argname (cadr expr))))
        (cadr expr)  ;; eta reduce `x->f(x)` => `f`
        `(-> ,argname (block ,@splat ,expr)))))

(define (ref-to-view expr)
  (if (and (pair? expr) (eq? (car expr) 'ref))
      (let* ((ex (partially-expand-ref expr))
             (stmts (butlast (cdr ex)))
             (refex (last    (cdr ex)))
             (nuref `(call (top dotview) ,(caddr refex) ,@(cdddr refex))))
        `(block ,@stmts ,nuref))
      expr))

; fuse nested calls to expr == f.(args...) into a single broadcast call,
; or a broadcast! call if lhs is non-null.
(define (expand-fuse-broadcast lhs rhs)
  (define nparams 0)
  (define arglist '())
  (define vararg #f)
  (define (dot-to-fuse e) ; convert e == (. f (tuple args)) to Fusion
    (if (and (pair? e) (eq? (car e) '|.|))
        (let ((f (cadr e))
              (x (caddr e)))
          (cond ((or (eq? (car x) 'quote) (eq? (car x) 'inert) (eq? (car x) '$))
                 `(call (core getfield) ,f ,x))
                ((eq? (car x) 'tuple)
                 (make-fusion f (cdr x)))
                (else
                 (error (string "invalid syntax " (deparse e))))))
        (if (and (pair? e) (eq? (car e) 'call) (dotop? (cadr e)))
            (make-fusion (undotop (cadr e)) (cddr e))
            e)))
  (define (will-fuse e)
    (or (and (pair? e) (eq? (car e) '|.|) (eq? (car (caddr e)) 'tuple))
        (and (pair? e) (eq? (car e) 'call) (dotop? (cadr e)))
        (kwarg? e)
        (julia-scalar? e)))
  (define (make-fusion f args)
    (if (or (has-parameters? args) (any will-fuse args))
        (begin
          (define fuse (make-fuse-call f args))
          (if vararg (begin
              (define argn (+ nparams 1))
              (set! arglist (cons (cons `(... ,vararg) argn) arglist))
              (set! fuse (insert-vararg fuse argn))))
          (define fusion_type `(curly (|.| (top Broadcast) 'Fusion) ,nparams ,(if vararg 'true 'false)))
          (define fusion `(call ,fusion_type ,fuse))
          `(fuse ,fusion ,(reverse! (map car arglist))))
        `(fuse ,f ,args)))
  (define (insert-vararg form argn)
     (cond ((vararg? form)
            `(call (curly (|.| (top Broadcast) 'FusionArg) ,argn)))
           ((and (pair? form) (contains vararg? (cdr form)))
            (cons (car form) (map (lambda (x) (insert-vararg x argn)) (cdr form))))
           (else
             form)))
  (define (make-fuse-arg e)
    (cond ((vararg? e) ; TODO: this is sloppy at order-of-execution handling
           (if (and vararg (not (eq? vararg (cadr e)))) (error "multiple splatted args cannot be fused into a single broadcast"))
           (set! vararg (cadr e))
           `(...)) ; return a placeholder token
          ((julia-scalar? e)
           `(call (|.| (top Broadcast) 'FusionConstant) ,e))
          (else
           (let ((argn (memq e arglist)))
                (if (not argn) (begin
                    (set! nparams (+ nparams 1))
                    (set! argn nparams)
                    (set! arglist (cons (cons e argn) arglist))))
                `(call (curly (|.| (top Broadcast) 'FusionArg) ,argn))))))
  (define (make-fuse-call f args)
    (define (split-kwargs args) ; return (cons keyword-args positional-args) extracted from args
      (define (sk args kwargs pargs)
        (if (null? args)
            (cons kwargs pargs)
            (if (kwarg? (car args))
                (sk (cdr args) (cons (car args) kwargs) pargs)
                (sk (cdr args) kwargs (cons (car args) pargs)))))
      (if (has-parameters? args)
          (sk (reverse (cdr args)) (cdar args) '())
          (sk (reverse args) '() '())))
    (let* ((kws+args (split-kwargs args))
           (kws (car kws+args))
           (args (cdr kws+args))
           (args (map fuse-arg args)) ; fusing occurs on positional args only
           (apply-call (any vararg? args))
           (call-head (if apply-call
                          (if (null? kws) 'FusionApply 'FusionKWApply)
                          (if (null? kws) 'FusionCall 'FusionKWCall)))
           (args (if apply-call ; if calling apply, need to wrap each non-vararg args in a 1-tuple
                     (map (lambda (x) (if (vararg? x)
                                          x
                                          `(call (|.| (top Broadcast) 'FusionCall) (core tuple) (call (core tuple) ,x))))
                          args)
                     args))
           (kws (if (null? kws) kws (list (cons 'parameters kws)))))
      `(call (|.| (top Broadcast) ',call-head) ,@kws ,f (call (core tuple) ,@args))))
  (define (fuse-arg e) ; convert e into an argument for Fusion
    ; examine syntax for `(. (tuple f) ...)` or `(call .op ...)`
    ; or just `(. m 'field) and call appropriate lowering
    (if (and (pair? e) (eq? (car e) '|.|))
        (let ((f (cadr e))
              (x (caddr e)))
          (cond ((or (eq? (car x) 'quote) (eq? (car x) 'inert) (eq? (car x) '$))
                 (make-fuse-arg `(call (core getfield) ,f ,x)))
                ((eq? (car x) 'tuple)
                 (make-fuse-call f (cdr x)))
                (else
                 (error (string "invalid syntax " (deparse e))))))
        (if (and (pair? e) (eq? (car e) 'call) (dotop? (cadr e)))
            (make-fuse-call (undotop (cadr e)) (cddr e))
            (make-fuse-arg e))))
  (let* ((lhs-view (ref-to-view lhs)) ; x[...] expressions on lhs turn in to view(x, ...) to update x in-place
         (e (dot-to-fuse rhs)))
    (if (and (pair? e) (eq? (car e) 'fuse))
        (if (null? lhs)
            (expand-forms `(call (top broadcast) ,(cadr e) ,@(caddr e)))
            (expand-forms `(call (top broadcast!) ,(cadr e) ,lhs-view ,@(caddr e))))
        (if (null? lhs)
            (expand-forms e)
            (expand-forms `(call (top broadcast!) (top identity) ,lhs-view ,e))))))

(define (expand-where body var)
  (let* ((bounds (analyze-typevar var))
         (v  (car bounds)))
    `(let (= ,v ,(bounds-to-TypeVar bounds))
       (call (core UnionAll) ,v ,body))))

(define (expand-wheres body vars)
  (if (null? vars)
      body
      (expand-where (expand-wheres body (cdr vars)) (car vars))))

; given e = (curly T params...), return (newparams . whereparams) where any <:X expression
; in params is converted to T and T<:X is added to whereparams; similarly for >:X.
; (This implements the syntactic sugar Foo{<:Bar} --> Foo{T} where T<:Bar.)
(define (extract-implicit-whereparams e)
  (define (extract params newparams whereparams)
    (if (null? params)
        (cons (reverse newparams) (reverse whereparams))
        (let ((p (car params)))
          (if (and (length= p 2) (or (eq? (car p) '|<:|) (eq? (car p) '|>:|)))
              (let ((T (gensy)))
                (extract (cdr params) (cons T newparams) (cons (list (car p) T (cadr p)) whereparams)))
              (extract (cdr params) (cons p newparams) whereparams)))))
  (extract (cddr e) '() '()))

(define (named-tuple-expr names values)
  `(call (curly (core NamedTuple) (tuple ,@names))
         (tuple ,@values)))

(define (lower-named-tuple lst
                           (dup-error-fn (lambda (name) (string "field name \"" name "\" repeated in named tuple")))
                           (name-str     "named tuple field")
                           (syntax-str   "named tuple element"))
  (let* ((names (apply append
                       (map (lambda (x)
                              (cond #;((symbol? x) (list x))
                                    ((and (or (assignment? x) (kwarg? x)) (symbol? (cadr x)))
                                     (list (cadr x)))
                                    #;((and (length= x 3) (eq? (car x) '|.|))
                                     (list (cadr (caddr x))))
                                    (else '())))
                            lst)))
         (dups (has-dups names)))
    (if dups
        (error (dup-error-fn (car dups)))))
  (define (to-nt n v)
    (if (null? n)
        #f
        (named-tuple-expr (reverse! (map quotify n)) (reverse v))))
  (define (merge old new)
    (if old
        (if new
            `(call (top merge) ,old ,new)
            old)
        new))
  (let loop ((L             lst)
             (current-names '())
             (current-vals  '())
             (expr          #f))
    (if (null? L)
        (merge expr (to-nt current-names current-vals))
        (let ((el (car L)))
          (cond ((or (assignment? el) (kwarg? el))
                 (if (not (symbol? (cadr el)))
                     (error (string "invalid " name-str " name \"" (deparse (cadr el)) "\"")))
                 (loop (cdr L)
                       (cons (cadr el) current-names)
                       (cons (caddr el) current-vals)
                       expr))
#|
                ((symbol? el)  ;; x  =>  x = x
                 (loop (cdr L)
                       (cons el current-names)
                       (cons el current-vals)
                       expr))
                ((and (length= el 3) (eq? (car el) '|.|))  ;; a.x  =>  x = a.x
                 (loop (cdr L)
                       (cons (cadr (caddr el)) current-names)
                       (cons el current-vals)
                       expr))
|#
                ((and (length= el 4) (eq? (car el) 'call) (eq? (cadr el) '=>))
                 (loop (cdr L)
                       '()
                       '()
                       (merge (merge expr (to-nt current-names current-vals))
                              (named-tuple-expr (list (caddr el)) (list (cadddr el))))))
                ((vararg? el)
                 (loop (cdr L)
                       '()
                       '()
                       (let ((current (merge expr (to-nt current-names current-vals))))
                         (if current
                             (merge current (cadr el))
                             `(call (top merge) (call (top NamedTuple)) ,(cadr el))))))
                (else
                 (error (string "invalid " syntax-str " \"" (deparse el) "\""))))))))

(define (expand-forms e)
  (if (or (atom? e) (memq (car e) '(quote inert top core globalref outerref line module toplevel ssavalue null meta)))
      e
      (let ((ex (get expand-table (car e) #f)))
        (if ex
            (ex e)
            (cons (car e)
                  (map expand-forms (cdr e)))))))

;; table mapping expression head to a function expanding that form
(define expand-table
  (table
   'function       expand-function-def
   '->             expand-arrow
   'let            expand-let
   'macro          expand-macro-def
   'struct         expand-struct-def
   'type
   (lambda (e)
     (syntax-deprecation #f ":type expression head" ":struct")
     (expand-struct-def e))
   'try            expand-try
   ;; deprecated in 0.6
   'typealias      (lambda (e) (expand-typealias (cadr e) (caddr e)))

   'lambda
   (lambda (e)
     `(lambda ,(map expand-forms (cadr e))
        ,@(if (length= e 3) '(()) '())
        ,@(map expand-forms (cddr e))))

   'block
   (lambda (e)
     (cond ((null? (cdr e)) '(null))
           ((and (null? (cddr e))
                 (not (and (pair? (cadr e))
                           (eq? (car (cadr e)) 'line))))
            (expand-forms (cadr e)))
           (else
            (cons 'block
                  (map expand-forms (cdr e))))))

   '|.|
   (lambda (e) ; e = (|.| f x)
     (expand-fuse-broadcast '() e))

   '.=
   (lambda (e)
     (expand-fuse-broadcast (cadr e) (caddr e)))

   '|<:| syntactic-op-to-call
   '|>:| syntactic-op-to-call

   'where
   (lambda (e) (expand-forms (expand-wheres (cadr e) (cddr e))))

   'const  expand-const-decl
   'local  expand-local-or-global-decl
   'global expand-local-or-global-decl
   'local-def expand-local-or-global-decl

   '=
   (lambda (e)
     (define lhs (cadr e))
     (define (function-lhs? lhs)
       (and (pair? lhs)
            (or (eq? (car lhs) 'call)
                (eq? (car lhs) 'where)
                (and (eq? (car lhs) '|::|)
                     (pair? (cadr lhs))
                     (eq? (car (cadr lhs)) 'call)))))
     (define (assignment-to-function lhs e)  ;; convert '= expr to 'function expr
       (cons 'function (cdr e)))
     (cond
      ((function-lhs? lhs)
       (expand-forms (assignment-to-function lhs e)))
      ((and (pair? lhs)
            (eq? (car lhs) 'curly))
       (expand-typealias (cadr e) (caddr e)))
      ((assignment? (caddr e))
       ;; chain of assignments - convert a=b=c to `b=c; a=c`
       (let loop ((lhss (list lhs))
                  (rhs  (caddr e)))
         (if (and (assignment? rhs) (not (function-lhs? (cadr rhs))))
             (loop (cons (cadr rhs) lhss) (caddr rhs))
             (let ((rr (if (symbol-like? rhs) rhs (make-ssavalue))))
               (expand-forms
                `(block ,.(if (eq? rr rhs) '() `((= ,rr ,(if (assignment? rhs)
                                                             (assignment-to-function (cadr rhs) rhs)
                                                             rhs))))
                        ,@(map (lambda (l) `(= ,l ,rr))
                               lhss)
                        (unnecessary ,rr)))))))
      ((symbol-like? lhs)
       `(= ,lhs ,(expand-forms (caddr e))))
      ((atom? lhs)
       (error (string "invalid assignment location \"" (deparse lhs) "\"")))
      (else
       (case (car lhs)
         ((globalref)
          ;; M.b =
          (let* ((rhs (caddr e))
                 (rr  (if (or (symbol-like? rhs) (atom? rhs)) rhs (make-ssavalue))))
            `(block
              ,.(if (eq? rr rhs) '() `((= ,rr ,(expand-forms rhs))))
              (= ,lhs ,rr)
              (unnecessary ,rr))))
         ((|.|)
          ;; a.b =
          (let* ((a   (cadr lhs))
                 (b_  (caddr lhs))
                 (b   (if (and (length= b_ 2) (eq? (car b_) 'tuple))
                          (begin
                            (syntax-deprecation #f
                             (string (deparse a) ".(" (deparse (cadr b_)) ") = ...")
                             (string "setfield!(" (deparse a) ", " (deparse (cadr b_)) ", ...)"))
                            (cadr b_))
                          b_))
                 (rhs (caddr e)))
            (let ((aa (if (symbol-like? a) a (make-ssavalue)))
                  (bb (if (or (atom? b) (symbol-like? b) (and (pair? b) (quoted? b)))
                          b (make-ssavalue)))
                  (rr (if (or (symbol-like? rhs) (atom? rhs)) rhs (make-ssavalue))))
              `(block
                ,.(if (eq? aa a)   '() `((= ,aa ,(expand-forms a))))
                ,.(if (eq? bb b)   '() `((= ,bb ,(expand-forms b))))
                ,.(if (eq? rr rhs) '() `((= ,rr ,(expand-forms rhs))))
                (call (core setfield!) ,aa ,bb
                      (call (top convert)
                            (call (core fieldtype) (call (core typeof) ,aa) ,bb)
                            ,rr))
                (unnecessary ,rr)))))
         ((tuple)
          ;; multiple assignment
          (let ((lhss (cdr lhs))
                (x    (caddr e)))
            (define (sides-match? l r)
              ;; l and r either have equal lengths, or r has a trailing ...
              (cond ((null? l)          (null? r))
                    ((null? r)          #f)
                    ((vararg? (car r))  (null? (cdr r)))
                    (else               (sides-match? (cdr l) (cdr r)))))
            (if (and (pair? x) (pair? lhss) (eq? (car x) 'tuple)
                     (sides-match? lhss (cdr x)))
                ;; (a, b, ...) = (x, y, ...)
                (expand-forms
                 (tuple-to-assignments lhss x))
                ;; (a, b, ...) = other
                (let* ((xx  (if (or (and (symbol? x) (not (memq x lhss)))
                                    (ssavalue? x))
                                x (make-ssavalue)))
                       (ini (if (eq? x xx) '() `((= ,xx ,(expand-forms x)))))
                       (st  (gensy)))
                  `(block
                    ,@ini
                    (= ,st (call (top start) ,xx))
                    ,.(map (lambda (i lhs)
                             (expand-forms
                              (lower-tuple-assignment
                               (list lhs st)
                               `(call (top indexed_next)
                                      ,xx ,(+ i 1) ,st))))
                           (iota (length lhss))
                           lhss)
                    (unnecessary ,xx))))))
         ((typed_hcat)
          (error "invalid spacing in left side of indexed assignment"))
         ((typed_vcat)
          (error "unexpected \";\" in left side of indexed assignment"))
         ((ref)
          ;; (= (ref a . idxs) rhs)
          (let ((a    (cadr lhs))
                (idxs (cddr lhs))
                (rhs  (caddr e)))
            (let* ((reuse (and (pair? a)
                               (contains (lambda (x)
                                           (or (eq? x 'end)
                                               (and (pair? x)
                                                    (eq? (car x) ':))))
                                         idxs)))
                   (arr   (if reuse (make-ssavalue) a))
                   (stmts (if reuse `((= ,arr ,(expand-forms a))) '()))
                   (rrhs (and (pair? rhs) (not (ssavalue? rhs)) (not (quoted? rhs))))
                   (r    (if rrhs (make-ssavalue) rhs))
                   (rini (if rrhs `((= ,r ,(expand-forms rhs))) '())))
              (receive
               (new-idxs stuff) (process-indices arr idxs)
               `(block
                 ,@stmts
                 ,.(map expand-forms stuff)
                 ,@rini
                 ,(expand-forms
                   `(call setindex! ,arr ,r ,@new-idxs))
                 (unnecessary ,r))))))
         ((|::|)
          ;; (= (|::| x T) rhs)
          (let ((x (cadr lhs))
                (T (caddr lhs))
                (rhs (caddr e)))
            (let ((e (remove-argument-side-effects x)))
              (expand-forms
               `(block ,@(cdr e)
                       (decl ,(car e) ,T)
                       (= ,(car e) ,rhs))))))
         ((vcat)
          ;; (= (vcat . args) rhs)
          (error "use \"(a, b) = ...\" to assign multiple values"))
         (else
          (error (string "invalid assignment location \"" (deparse lhs) "\"")))))))

   'abstract
   (lambda (e)
     (let ((sig (cadr e)))
       (expand-forms
        (receive (name params super) (analyze-type-sig sig)
                 (abstract-type-def-expr name params super)))))

   'bitstype
   (lambda (e)
     (syntax-deprecation #f "Expr(:bitstype, nbits, name)" "Expr(:primitive, name, nbits)")
     (expand-forms `(primitive ,(caddr e) ,(cadr e))))
   'primitive
   (lambda (e)
     (let ((sig (cadr e))
           (n   (caddr e)))
       (expand-forms
        (receive (name params super) (analyze-type-sig sig)
                 (primitive-type-def-expr n name params super)))))

   'comparison
   (lambda (e) (expand-forms (expand-compare-chain (cdr e))))

   'ref
   (lambda (e)
     (let ((args (cddr e)))
       (if (has-parameters? args)
           (error "unexpected semicolon in array expression")
           (expand-forms (partially-expand-ref e)))))

   'curly
   (lambda (e)
     (if (has-parameters? (cddr e))
         (error (string "unexpected semicolon in \"" (deparse e) "\"")))
     (let* ((p (extract-implicit-whereparams e))
            (curlyparams (car p))
            (whereparams (cdr p)))
       (if (null? whereparams)
           (expand-forms `(call (core apply_type) ,@(cdr e)))
           (expand-forms `(where (curly ,(cadr e) ,@curlyparams) ,@whereparams)))))

   'call
   (lambda (e)
     (if (length> e 2)
         (let ((f (cadr e)))
           (cond ((dotop? f)
                  (expand-fuse-broadcast '() `(|.| ,(undotop f) (tuple ,@(cddr e)))))
                 ((eq? f 'ccall)
                  (if (not (length> e 4)) (error "too few arguments to ccall"))
                  (let* ((cconv (cadddr e))
                         (have-cconv (memq cconv '(cdecl stdcall fastcall thiscall llvmcall)))
                         (after-cconv (if have-cconv (cddddr e) (cdddr e)))
                         (name (caddr e))
                         (RT   (car after-cconv))
                         (argtypes (cadr after-cconv))
                         (args (cddr after-cconv)))
                        (begin
                          (if (not (and (pair? argtypes)
                                        (eq? (car argtypes) 'tuple)))
                              (if (and (pair? RT)
                                       (eq? (car RT) 'tuple))
                                  (error "ccall argument types must be a tuple; try \"(T,)\" and check if you specified a correct return type")
                                  (error "ccall argument types must be a tuple; try \"(T,)\"")))
                          (expand-forms
                           (lower-ccall name RT (cdr argtypes) args
                                        (if have-cconv cconv 'ccall))))))
                 ((any kwarg? (cddr e))       ;; f(..., a=b, ...)
                  (expand-forms (lower-kw-call f (cddr e))))
                 ((has-parameters? (cddr e))  ;; f(...; ...)
                  (expand-forms
                   (if (null? (cdr (car (cddr e))))
                       ;; empty parameters block; issue #18845
                       `(call ,f ,@(cdddr e))
                       (lower-kw-call f (cddr e)))))
                 ((any vararg? (cddr e))
                  ;; call with splat
                  (let ((argl (cddr e)))
                    ;; wrap sequences of non-... arguments in tuple()
                    (define (tuple-wrap a run)
                      (if (null? a)
                          (if (null? run) '()
                              (list `(call (core tuple) ,.(reverse run))))
                          (let ((x (car a)))
                            (if (and (length= x 2)
                                     (eq? (car x) '...))
                                (if (null? run)
                                    (list* (cadr x)
                                           (tuple-wrap (cdr a) '()))
                                    (list* `(call (core tuple) ,.(reverse run))
                                           (cadr x)
                                           (tuple-wrap (cdr a) '())))
                                (tuple-wrap (cdr a) (cons x run))))))
                    (expand-forms
                     `(call (core _apply) ,f ,@(tuple-wrap argl '())))))

                 ((and (eq? f '^) (length= e 4) (integer? (cadddr e)))
                  (expand-forms
                   `(call (top literal_pow) ^ ,(caddr e) (call (call (core apply_type) (top Val) ,(cadddr e))))))

                 ((and (eq? f '*) (length= e 4))
                  (expand-transposed-op
                   e
                   #(Ac_mul_Bc Ac_mul_B At_mul_Bt At_mul_B A_mul_Bc A_mul_Bt)))
                 ((and (eq? f '/) (length= e 4))
                  (expand-transposed-op
                   e
                   #(Ac_rdiv_Bc Ac_rdiv_B At_rdiv_Bt At_rdiv_B A_rdiv_Bc A_rdiv_Bt)))
                 ((and (eq? f '\\) (length= e 4))
                  (expand-transposed-op
                   e
                   #(Ac_ldiv_Bc Ac_ldiv_B At_ldiv_Bt At_ldiv_B A_ldiv_Bc A_ldiv_Bt)))
                 (else
                  (map expand-forms e))))
         (map expand-forms e)))

   'tuple
   (lambda (e)
     (cond ((and (length> e 1) (pair? (cadr e)) (eq? (caadr e) 'parameters))
            (if (length= e 2)
                (expand-forms (lower-named-tuple (cdr (cadr e))))
                (error "unexpected semicolon in tuple")))
           ((any assignment? (cdr e))
            (expand-forms (lower-named-tuple (cdr e))))
           (else
            (expand-forms `(call (core tuple) ,@(cdr e))))))

   '=>
   (lambda (e)
     (syntax-deprecation #f "Expr(:(=>), ...)" "Expr(:call, :(=>), ...)")
     (expand-forms `(call => ,@(cdr e))))

   'braces    (lambda (e) (error "{ } vector syntax is discontinued"))
   'bracescat (lambda (e) (error "{ } matrix syntax is discontinued"))

   'string
   (lambda (e) (expand-forms `(call (top string) ,@(cdr e))))

   '|::|
   (lambda (e)
     (if (not (length= e 3))
         (error "invalid \"::\" syntax"))
     (if (not (symbol-like? (cadr e)))
         `(call (core typeassert)
                ,(expand-forms (cadr e)) ,(expand-forms (caddr e)))
         (map expand-forms e)))

   'while
   (lambda (e)
     `(break-block loop-exit
                   (_while ,(expand-forms (cadr e))
                           (break-block loop-cont
                                        (scope-block ,(blockify (expand-forms (caddr e))))))))

   'inner-while
   (lambda (e)
     `(_while ,(expand-forms (cadr e))
              (break-block loop-cont
                           (scope-block ,(blockify (expand-forms (caddr e)))))))

   'break
   (lambda (e)
     (if (pair? (cdr e))
         e
         '(break loop-exit)))

   'continue (lambda (e) '(break loop-cont))

   'for
   (lambda (e)
     (let nest ((ranges (if (eq? (car (cadr e)) 'block)
                            (cdr (cadr e))
                            (list (cadr e))))
                (first  #t))
       (expand-for (if first 'while 'inner-while)
                   (cadr (car ranges))
                   (caddr (car ranges))
                   (if (null? (cdr ranges))
                       (caddr e)  ;; body
                       (nest (cdr ranges) #f)))))

   '&&     (lambda (e) (expand-forms (expand-and e)))
   '|\|\|| (lambda (e) (expand-forms (expand-or  e)))

   '+=     lower-update-op
   '-=     lower-update-op
   '*=     lower-update-op
   '.*=    lower-update-op
   '/=     lower-update-op
   './=    lower-update-op
   '//=    lower-update-op
   './/=   lower-update-op
   '|\\=|  lower-update-op
   '|.\\=| lower-update-op
   '|.+=|  lower-update-op
   '|.-=|  lower-update-op
   '^=     lower-update-op
   '.^=    lower-update-op
   '÷=     lower-update-op
   '.÷=    lower-update-op
   '%=     lower-update-op
   '.%=    lower-update-op
   '|\|=|  lower-update-op
   '|.\|=|  lower-update-op
   '&=     lower-update-op
   '.&=     lower-update-op
   '$=     lower-update-op
   '⊻=     lower-update-op
   '.⊻=     lower-update-op
   '<<=    lower-update-op
   '.<<=    lower-update-op
   '>>=    lower-update-op
   '.>>=    lower-update-op
   '>>>=   lower-update-op
   '.>>>=   lower-update-op

   ':
   (lambda (e)
     (if (or (length= e 2)
             (and (length= e 3)
                  (eq? (caddr e) ':))
             (and (length= e 4)
                  (eq? (cadddr e) ':)))
         (error "invalid \":\" outside indexing"))
     (expand-forms `(call colon ,@(cdr e))))

   '|...|
   (lambda (e) (error "\"...\" expression outside call"))

   '$
   (lambda (e) (error "\"$\" expression outside quote"))

   'vect
   (lambda (e)
     (if (has-parameters? (cdr e))
         (error "unexpected semicolon in array expression"))
     (expand-forms `(call (top vect) ,@(cdr e))))

   'hcat
   (lambda (e) (expand-forms `(call hcat ,@(cdr e))))

   'vcat
   (lambda (e)
     (let ((a (cdr e)))
       (if (has-parameters? a)
           (error "unexpected semicolon in array expression")
           (expand-forms
            (if (any (lambda (x)
                       (and (pair? x) (eq? (car x) 'row)))
                     a)
                ;; convert nested hcat inside vcat to hvcat
                (let ((rows (map (lambda (x)
                                   (if (and (pair? x) (eq? (car x) 'row))
                                       (cdr x)
                                       (list x)))
                                 a)))
                  `(call hvcat
                         (tuple ,.(map length rows))
                         ,.(apply append rows)))
                `(call vcat ,@a))))))

   'typed_hcat
   (lambda (e) (expand-forms `(call (top typed_hcat) ,@(cdr e))))

   'typed_vcat
   (lambda (e)
     (let ((t (cadr e))
           (a (cddr e)))
       (expand-forms
        (if (any (lambda (x)
                   (and (pair? x) (eq? (car x) 'row)))
                 a)
            ;; convert nested hcat inside vcat to hvcat
            (let ((rows (map (lambda (x)
                               (if (and (pair? x) (eq? (car x) 'row))
                                   (cdr x)
                                   (list x)))
                             a)))
              `(call (top typed_hvcat) ,t
                     (tuple ,.(map length rows))
                     ,.(apply append rows)))
            `(call (top typed_vcat) ,t ,@a)))))

   '|'|  (lambda (e) (expand-forms `(call adjoint ,(cadr e))))
   '|.'| (lambda (e) (expand-forms `(call transpose ,(cadr e))))

   'generator
   (lambda (e)
     (let* ((expr  (cadr e))
            (filt? (eq? (car (caddr e)) 'filter))
            (range-exprs (if filt? (cddr (caddr e)) (cddr e)))
            (ranges (map caddr range-exprs))
            (iter (if (length= ranges 1)
                      (car ranges)
                      `(call (top product) ,@ranges)))
            (iter (if filt?
                      `(call (|.| (top Iterators) 'Filter)
                             ,(func-for-generator-ranges (cadr (caddr e)) range-exprs)
                             ,iter)
                      iter)))
       (expand-forms
        `(call (top Generator)
               ,(func-for-generator-ranges expr range-exprs)
               ,iter))))

   'flatten
   (lambda (e) (expand-forms `(call (top Flatten) ,(cadr e))))

   'comprehension
   (lambda (e)
     (if (length> e 2)
         ;; backwards compat for macros that generate :comprehension exprs
         (expand-forms `(comprehension (generator ,@(cdr e))))
         (begin (if (and (eq? (caadr e) 'generator)
                         (any (lambda (x) (eq? x ':)) (cddr (cadr e))))
                    (error "comprehension syntax with `:` ranges has been removed"))
                (expand-forms `(call (top collect) ,(cadr e))))))

   'typed_comprehension
   (lambda (e)
     (expand-forms
      (or (and (eq? (caaddr e) 'generator)
               (let ((ranges (cddr (caddr e))))
                 (if (any (lambda (x) (eq? x ':)) ranges)
                     (error "comprehension syntax with `:` ranges has been removed"))
                 (and (every (lambda (x) (and (pair? x) (eq? (car x) '=)
                                              (pair? (caddr x)) (eq? (car (caddr x)) ':)))
                             ranges)
                      ;; TODO: this is a hack to lower simple comprehensions to loops very
                      ;; early, to greatly reduce the # of functions and load on the compiler
                      (lower-comprehension (cadr e) (cadr (caddr e)) ranges))))
          `(call (top collect) ,(cadr e) ,(caddr e)))))))

(define (lower-comprehension atype expr ranges)
  (let ((result    (make-ssavalue))
        (ri        (gensy))
        (oneresult (make-ssavalue))
        (lengths   (map (lambda (x) (make-ssavalue)) ranges))
        (states    (map (lambda (x) (gensy)) ranges))
        (rv        (map (lambda (x) (make-ssavalue)) ranges)))

    ;; construct loops to cycle over all dimensions of an n-d comprehension
    (define (construct-loops ranges rv states lengths)
      (if (null? ranges)
          `(block (= ,oneresult ,expr)
                  (inbounds true)
                  (call (top setindex!) ,result ,oneresult ,ri)
                  (inbounds pop)
                  (= ,ri (call (top add_int) ,ri 1)))
          `(block
            (= ,(car states) (call (top start) ,(car rv)))
            (while (call (top not_int) (call (core typeassert) (call (top done) ,(car rv) ,(car states)) (core Bool)))
                   (scope-block
                   (block
                    (= (tuple ,(cadr (car ranges)) ,(car states))
                       (call (top next) ,(car rv) ,(car states)))
                    ;; *** either this or force all for loop vars local
                    ,.(map (lambda (r) `(local ,r))
                           (lhs-vars (cadr (car ranges))))
                    ,(construct-loops (cdr ranges) (cdr rv) (cdr states) (cdr lengths))))))))

    ;; Evaluate the comprehension
    `(block
      ,.(map (lambda (v) `(local ,v)) states)
      (local ,ri)
      ,.(map (lambda (v r) `(= ,v ,(caddr r))) rv ranges)
      ,.(map (lambda (v r) `(= ,v (call (top length) ,r))) lengths rv)
      (scope-block
       (block
        (= ,result (call (curly Array ,atype ,(length lengths)) uninitialized ,@lengths))
        (= ,ri 1)
        ,(construct-loops (reverse ranges) (reverse rv) states (reverse lengths))
        ,result)))))

(define (lhs-vars e)
  (cond ((symbol? e) (list e))
        ((decl? e)   (list (decl-var e)))
        ((and (pair? e) (eq? (car e) 'tuple))
         (apply append (map lhs-vars (cdr e))))
        (else '())))

(define (lhs-decls e)
  (cond ((symbol? e) (list e))
        ((decl? e)   (list e))
        ((and (pair? e) (eq? (car e) 'tuple))
         (apply append (map lhs-decls (cdr e))))
        (else '())))

(define (all-decl-vars e)  ;; map decl-var over every level of an assignment LHS
  (cond ((eventually-call? e) e)
        ((decl? e)   (decl-var e))
        ((and (pair? e) (eq? (car e) 'tuple))
         (cons 'tuple (map all-decl-vars (cdr e))))
        (else e)))

;; pass 2: identify and rename local vars

(define (check-dups locals others)
  (if (pair? locals)
      (if (or (memq (car locals) (cdr locals)) (memq (car locals) others))
          (error (string "local \"" (car locals) "\" declared twice"))
          (check-dups (cdr locals) others)))
  locals)

(define (find-assigned-vars e env)
  (if (or (not (pair? e)) (quoted? e))
      '()
      (case (car e)
        ((lambda scope-block module toplevel)  '())
        ((method)
         (let ((v (decl-var (method-expr-name e))))
           (append!
            (if (length= e 2) '() (find-assigned-vars (caddr e) env))
            (if (or (not (symbol? v)) (memq v env))
                '()
                (list v)))))
        ((=)
         (let ((v (decl-var (cadr e)))
               (rest (find-assigned-vars (caddr e) env)))
           (if (or (ssavalue? v) (memq v env) (globalref? v))
               rest
               (cons v rest))))
        (else
         (apply append! (map (lambda (x) (find-assigned-vars x env))
                             e))))))

(define (find-decls kind e)
  (if (or (not (pair? e)) (quoted? e))
      '()
      (cond ((memq (car e) '(lambda scope-block module toplevel))
             '())
            ((eq? (car e) kind)
             (list (decl-var (cadr e))))
            (else
             (apply append! (map (lambda (x) (find-decls kind x))
                                 e))))))

(define (find-local-decls e) (find-decls 'local e))
(define (find-local-def-decls e) (find-decls 'local-def e))
(define (find-global-decls e) (find-decls 'global e))

(define (implicit-locals e env deprecated-env glob)
  ;; const decls on non-globals introduce locals
  (append! (diff (find-decls 'const e) glob)
           (filter
             (lambda (v)
               (if (memq v deprecated-env)
                   (begin (syntax-deprecation #f (string "implicit assignment to global variable `" v "`") (string "global " v)) #f)
                   #t))
             (find-assigned-vars e env))))

(define (unbound-vars e bound tab)
  (cond ((or (eq? e 'true) (eq? e 'false) (eq? e UNUSED)) tab)
        ((symbol? e) (if (not (memq e bound)) (put! tab e #t)) tab)
        ((or (not (pair? e)) (quoted? e)) tab)
        ((memq (car e) '(lambda scope-block module toplevel)) tab)
        ((eq? (car e) 'break-block) (unbound-vars (caddr e) bound tab))
        ((eq? (car e) 'with-static-parameters) (unbound-vars (cadr e) bound tab))
        (else (for-each (lambda (x) (unbound-vars x bound tab))
                        (cdr e))
              tab)))

;; local variable identification and renaming, derived from:
;; 1. (local x) expressions inside this scope-block and lambda
;; 2. (const x) expressions in a scope-block where x is not declared global
;; 3. variables assigned inside this scope-block that don't exist in outer
;;    scopes
;; returns lambdas in the form (lambda (args...) (locals...) body)
(define (resolve-scopes- e env outerglobals implicitglobals lam renames newlam)
  (cond ((symbol? e) (let ((r (assq e renames)))
                       (if r (cdr r) e))) ;; return the renaming for e, or e
        ((or (not (pair? e)) (quoted? e) (memq (car e) '(toplevel global symbolicgoto symboliclabel))) e)
        ((eq? (car e) 'local) '(null)) ;; remove local decls
        ((eq? (car e) 'local-def) '(null)) ;; remove local decls
        ((eq? (car e) 'implicit-global) '(null)) ;; remove implicit-global decls
        ((eq? (car e) 'require-existing-local)
         (if (not (memq (cadr e) env))
             (error "no outer variable declaration exists for \"for outer\""))
         '(null))
        ((eq? (car e) 'warn-if-existing)
         (if (or (memq (cadr e) outerglobals) (memq (cadr e) implicitglobals))
             `(warn-loop-var ,(cadr e))
             '(null)))
        ((eq? (car e) 'lambda)
         (let* ((lv (lam:vars e))
                (env (append lv env))
                (body (resolve-scopes- (lam:body e) env
                                       ;; don't propagate implicit or outer globals
                                       '()
                                       '()
                                       e
                                       ;; remove renames corresponding to local variables from the environment
                                       (filter (lambda (ren) (not (memq (car ren) lv)))
                                               renames)
                                       #t)))
               `(lambda ,(cadr e) ,(caddr e) ,body)))
        ((eq? (car e) 'scope-block)
         (let* ((blok (cadr e)) ;; body of scope-block expression
                (other-locals (if lam (caddr lam) '())) ;; locals that are explicitly part of containing lambda expression
                (iglo (find-decls 'implicit-global blok)) ;; globals possibly defined implicitly outside blok
                (glob (diff (find-global-decls blok) iglo)) ;; all globals declared in blok
                (vars-def (check-dups (find-local-def-decls blok) '()))
                (locals-declared (check-dups (find-local-decls blok) vars-def))
                (locals-implicit (implicit-locals
                                   blok
                                   ;; being declared global prevents a variable
                                   ;; assignment from introducing a local
                                   (append env glob iglo locals-declared vars-def)
                                   outerglobals
                                   (append glob iglo)))
                (vars (delete-duplicates (append! locals-declared locals-implicit)))
                (all-vars (append vars vars-def))
                (need-rename?
                 (lambda (vars)
                  ;; compute the set of locals introduced by this scope which
                  ;; have the same name as a variable used in an outer scope
                  (if (or newlam (not lam))
                      '()
                       (filter (lambda (v) (or (memq v env)
                                               (memq v other-locals)
                                               (memq v (caddr lam))))
                               vars))))
                (need-rename (need-rename? vars))
                (need-rename-def (need-rename? vars-def))
                (deprecated-loop-vars
                 (filter (lambda (v) (and (memq v env) (not (memq v locals-declared))))
                         (delete-duplicates (find-decls 'warn-if-existing blok))))
                ;; new gensym names for conflicting variables
                (renamed (map named-gensy need-rename))
                (renamed-def (map named-gensy need-rename-def))
                (new-env (append all-vars glob env)) ;; all variables declared in or outside blok
                ;; compute list of all globals used implicitly in blok (need renames)
                (new-iglo (table.keys (unbound-vars blok
                                                    new-env ;; list of everything else
                                                    (table))))
                ;; combine the list of new renamings with the inherited list
                (new-renames (append (map cons need-rename renamed) ;; map from definition name -> gensym name
                                     (map cons need-rename-def renamed-def)
                                     (map (lambda (g) (cons g `(outerref ,g))) new-iglo)
                                     (filter (lambda (ren) ;; old renames list, with anything in vars removed
                                               (let ((var (car ren)))
                                                 (not (or (memq var all-vars) ;; remove anything new
                                                          (memq var implicitglobals) ;; remove anything only added implicitly in the last scope block
                                                          (memq var glob))))) ;; remove anything that's now global
                                             renames)))
                (new-oglo (append iglo outerglobals)) ;; list of all implicit-globals from outside blok
                (body (resolve-scopes- blok new-env new-oglo new-iglo lam new-renames #f))
                (real-new-vars (append (diff vars need-rename) renamed))
                (real-new-vars-def (append (diff vars-def need-rename-def) renamed-def)))
               (for-each (lambda (v)
                           (if (memq v all-vars)
                               (error (string "variable \"" v "\" declared both local and global"))))
                         glob)
               (if lam ;; update in-place the list of local variables in lam
                   (set-car! (cddr lam)
                             (append real-new-vars real-new-vars-def (caddr lam))))
               (let* ((warnings (map (lambda (v) `(warn-loop-var ,v)) deprecated-loop-vars))
                      (body (if *warn-all-loop-vars*
                                body
                                (if (and (pair? body) (eq? (car body) 'block))
                                    (append body warnings)
                                    `(block ,body ,@warnings)))))
                 (insert-after-meta ;; return the new, expanded scope-block
                  (blockify body)
                  (append! (map (lambda (v) `(local ,v)) real-new-vars)
                           (map (lambda (v) `(local-def ,v)) real-new-vars-def)
                           (if *warn-all-loop-vars*
                               (map (lambda (v) `(warn-loop-var ,v)) deprecated-loop-vars)
                               '()))))))
        ((eq? (car e) 'module)
         (error "\"module\" expression not at top level"))
        ((eq? (car e) 'break-block)
         `(break-block ,(cadr e) ;; ignore type symbol of break-block expression
                       ,(resolve-scopes- (caddr e) env outerglobals implicitglobals lam renames #f))) ;; body of break-block expression
        ((eq? (car e) 'with-static-parameters)
         `(with-static-parameters ;; ignore list of sparams in break-block expression
            ,(resolve-scopes- (cadr e) env outerglobals implicitglobals lam renames #f)
            ,@(cddr e))) ;; body of break-block expression
        (else
         (cons (car e)
               (map (lambda (x)
                      (resolve-scopes- x env outerglobals implicitglobals lam renames #f))
                    (cdr e))))))

(define (resolve-scopes e) (resolve-scopes- e '() '() '() #f '() #f))

;; pass 3: analyze variables

;; names of arguments and local vars
(define (lambda-all-vars e)
  (append (lam:vars e) (caddr e)))

;; compute set of variables referenced in a lambda but not bound by it
(define (free-vars- e tab)
  (cond ((or (eq? e 'true) (eq? e 'false) (eq? e UNUSED)) tab)
        ((symbol? e) (put! tab e #t))
        ((and (pair? e) (eq? (car e) 'outerref)) (put! tab (cadr e) #t))
        ((and (pair? e) (eq? (car e) 'break-block)) (free-vars- (caddr e) tab))
        ((and (pair? e) (eq? (car e) 'with-static-parameters)) (free-vars- (cadr e) tab))
        ((or (atom? e) (quoted? e)) tab)
        ((eq? (car e) 'lambda)
         (let ((bound (lambda-all-vars e)))
           (for-each (lambda (v) (if (not (memq v bound)) (put! tab v #t)))
                     (free-vars (lam:body e))))
         tab)
        (else
         (for-each (lambda (x) (free-vars- x tab))
                   (cdr e))
         tab)))

(define (free-vars e)
  (table.keys (free-vars- e (table))))

(define (analyze-vars-lambda e env captvars sp new-sp)
  (let* ((args (lam:args e))
         (locl (caddr e))
         (allv (nconc (map arg-name args) locl))
         (fv   (let* ((fv (diff (free-vars (lam:body e)) allv))
                      ;; add variables referenced in declared types for free vars
                      (dv (apply nconc (map (lambda (v)
                                              (let ((vi (var-info-for v env)))
                                                (if vi (free-vars (vinfo:type vi)) '())))
                                            fv))))
                 (append (diff dv fv) fv)))
         (glo  (find-global-decls (lam:body e)))
         ;; make var-info records for vars introduced by this lambda
         (vi   (nconc
                (map (lambda (decl) (make-var-info (decl-var decl)))
                     args)
                (map make-var-info locl)))
         (capt-sp (filter (lambda (v) (and (memq v fv) (not (memq v glo)) (not (memq v new-sp))))
                          sp))
         ;; captured vars: vars from the environment that occur
         ;; in our set of free variables (fv).
         (cv    (append (filter (lambda (v) (and (memq (vinfo:name v) fv)
                                                 (not (memq (vinfo:name v) new-sp))
                                                 (not (memq (vinfo:name v) glo))))
                                env)
                        (map make-var-info capt-sp))))
    (analyze-vars (lam:body e)
                  (append vi
                          ;; new environment: add our vars
                          (filter (lambda (v)
                                    (and (not (memq (vinfo:name v) allv))
                                         (not (memq (vinfo:name v) glo))))
                                  env))
                  cv (delete-duplicates (append new-sp sp)))
    ;; mark all the vars we capture as captured
    (for-each (lambda (v) (vinfo:set-capt! v #t))
              cv)
    (set-car! (cddr e)
              `(,vi ,cv 0 ,(delete-duplicates (append new-sp capt-sp))))
    e))

;; this pass records information about variables used by closure conversion.
;; finds which variables are assigned or captured, and records variable
;; type declarations.
;; this info is recorded by setting the second argument of `lambda` expressions
;; in-place to
;;   (var-info-lst captured-var-infos ssavalues static_params)
;; where var-info-lst is a list of var-info records
(define (analyze-vars e env captvars sp)
  (if (or (atom? e) (quoted? e))
      e
      (case (car e)
        ((local-def) ;; a local that we know has an assignment that dominates all usages
         (let ((vi (var-info-for (cadr e) env)))
              (vinfo:set-never-undef! vi #t)))
        ((=)
         (let ((vi (and (symbol? (cadr e)) (var-info-for (cadr e) env))))
           (if vi ; if local or captured
               (begin (if (vinfo:asgn vi)
                          (vinfo:set-sa! vi #f)
                          (vinfo:set-sa! vi #t))
                      (vinfo:set-asgn! vi #t))))
         (analyze-vars (caddr e) env captvars sp))
        ((call)
         (let ((vi (var-info-for (cadr e) env)))
           (if vi
               (vinfo:set-called! vi #t))
           (for-each (lambda (x) (analyze-vars x env captvars sp))
                     (cdr e))))
        ((decl)
         ;; handle var::T declaration by storing the type in the var-info
         ;; record. for non-symbols or globals, emit a type assertion.
         (let ((vi (var-info-for (cadr e) env)))
           (if vi
               (begin (if (not (equal? (vinfo:type vi) '(core Any)))
                          (error (string "multiple type declarations for \""
                                         (cadr e) "\"")))
                      (if (assq (cadr e) captvars)
                          (error (string "type of \"" (cadr e)
                                         "\" declared in inner scope")))
                      (vinfo:set-type! vi (caddr e))))))
        ((lambda)
         (analyze-vars-lambda e env captvars sp '()))
        ((with-static-parameters)
         ;; (with-static-parameters func_expr sp_1 sp_2 ...)
         (assert (eq? (car (cadr e)) 'lambda))
         (analyze-vars-lambda (cadr e) env captvars sp
                              (cddr e)))
        ((method)
         (if (length= e 2)
             (let ((vi (var-info-for (method-expr-name e) env)))
               (if vi
                   (begin (if (vinfo:asgn vi)
                              (vinfo:set-sa! vi #f)
                              (vinfo:set-sa! vi #t))
                          (vinfo:set-asgn! vi #t)))
               e)
             (begin (analyze-vars (caddr e) env captvars sp)
                    (assert (eq? (car (cadddr e)) 'lambda))
                    (analyze-vars-lambda (cadddr e) env captvars sp
                                         (method-expr-static-parameters e)))))
        ((module toplevel) e)
        (else (for-each (lambda (x) (analyze-vars x env captvars sp))
                        (cdr e))))))

(define (analyze-variables! e) (analyze-vars e '() '() '()) e)

;; pass 4: closure conversion

;; this pass lifts all inner functions to the top level by generating
;; a type for them. for example `f(x) = y->(y+x)` is converted to
#|
immutable yt{T}
    x::T
end

(self::yt)(y) = y + self.x

f(x) = yt(x)
|#

(define (type-for-closure-parameterized name P names fields types super)
   (let ((n (length P)))
    `((thunk
      (lambda ()
        (() () 0 ())
        (body (global ,name) (const ,name)
              ,@(map (lambda (p n) `(= ,p (call (core TypeVar) ',n (core Any)))) P names)
              (struct_type ,name (call (core svec) ,@P)
                           (call (core svec) ,@(map quotify fields))
                           ,super
                           (call (core svec) ,@types) false ,(length fields))
              (return (null))))))))

(define (type-for-closure name fields super)
  `((thunk (lambda ()
            (() () 0 ())
            (body (global ,name) (const ,name)
                  (struct_type ,name (call (core svec))
                               (call (core svec) ,@(map quotify fields))
                               ,super
                               (call (core svec) ,@(map (lambda (v) '(core Box)) fields))
                               false ,(length fields))
                  (return (null)))))))


;; better versions of above, but they get handled wrong in many places
;; need to fix that in order to handle #265 fully (and use the definitions)

;; template for generating a closure type with parameters
;(define (type-for-closure-parameterized name P names fields types super)
;  (let ((n (length P)))
;        `((global ,name)
;          (const ,name)
;          ,@(map (lambda (p n) `(= ,p (call (core TypeVar) ',n (core Any)))) P names)
;          (struct_type ,name (call (core svec) ,@P)
;                       (call (core svec) ,@(map quotify fields))
;                       ,super
;                       (call (core svec) ,@types) false ,(length fields)))))

;; ... and without parameters
;(define (type-for-closure name fields super)
;  `((global ,name)
;    (const ,name)
;    (struct_type ,name (call (core svec))
;                 (call (core svec) ,@(map quotify fields))
;                 ,super
;                 (call (core svec) ,@(map (lambda (v) 'Any) fields))
;                 false ,(length fields))))


(define (vinfo:not-capt vi)
  (list (car vi) (cadr vi) (logand (caddr vi) (lognot 5))))

(define (clear-capture-bits vinfos)
  (map vinfo:not-capt vinfos))

(define (convert-lambda lam fname interp capt-sp)
  (let ((body (add-box-inits-to-body
                lam (cl-convert (cadddr lam) fname lam (table) #f interp))))
    `(lambda ,(lam:args lam)
       (,(clear-capture-bits (car (lam:vinfo lam)))
        ()
        ,(caddr (lam:vinfo lam))
        ,(delete-duplicates (append (lam:sp lam) capt-sp)))
      ,body)))

(define (convert-for-type-decl rhs t)
  (if (equal? t '(core Any))
      rhs
      `(call (core typeassert)
             (call (top convert) ,t ,rhs)
             ,t)))

;; convert assignment to a closed variable to a setfield! call.
;; while we're at it, generate `convert` calls for variables with
;; declared types.
;; when doing this, the original value needs to be preserved, to
;; ensure the expression `a=b` always returns exactly `b`.
(define (convert-assignment var rhs0 fname lam interp)
  (cond
    ((symbol? var)
     (let* ((vi (assq var (car  (lam:vinfo lam))))
            (cv (assq var (cadr (lam:vinfo lam))))
            (vt  (or (and vi (vinfo:type vi))
                     (and cv (vinfo:type cv))
                     '(core Any)))
            (closed (and cv (vinfo:asgn cv) (vinfo:capt cv)))
            (capt   (and vi (vinfo:asgn vi) (vinfo:capt vi))))
       (if (and (not closed) (not capt) (equal? vt '(core Any)))
           `(= ,var ,rhs0)
           (let* ((rhs1 (if (or (simple-atom? rhs0)
                                (equal? rhs0 '(the_exception)))
                            rhs0
                            (make-ssavalue)))
                  (rhs  (if (equal? vt '(core Any))
                            rhs1
                            (convert-for-type-decl rhs1 (cl-convert vt fname lam #f #f interp))))
                  (ex (cond (closed `(call (core setfield!)
                                           ,(if interp
                                                `($ ,var)
                                                `(call (core getfield) ,fname (inert ,var)))
                                           (inert contents)
                                           ,rhs))
                            (capt `(call (core setfield!) ,var (inert contents) ,rhs))
                            (else `(= ,var ,rhs)))))
             (if (eq? rhs1 rhs0)
                 `(block ,ex ,rhs0)
                 `(block (= ,rhs1 ,rhs0)
                         ,ex
                         ,rhs1))))))
     ((and (pair? var) (or (eq? (car var) 'outerref)
                           (eq? (car var) 'globalref)))

      `(= ,var ,rhs0))
     ((ssavalue? var)
      `(= ,var ,rhs0))
     (else
       (error (string "invalid assignment location \"" (deparse var) "\"")))))

;; replace leading (function) argument type with `typ`
(define (fix-function-arg-type te typ iskw namemap type-sp)
  (let* ((typapp (caddr te))
         (types  (pattern-replace
                  (pattern-set
                   (pattern-lambda (call (core (-/ Typeof)) name)
                                   (get namemap name __)))
                  (cddr typapp)))
         (closure-type (if (null? type-sp)
                           typ
                           `(call (core apply_type) ,typ ,@type-sp)))
         (newtypes
          (if iskw
              `(,(car types) ,(cadr types) ,closure-type ,@(cdddr types))
              `(,closure-type ,@(cdr types)))))
    `(call (core svec) (call (core svec) ,@newtypes)
           (call (core svec) ,@(append (cddr (cadddr te)) type-sp)))))

;; collect all toplevel-butlast expressions inside `e`, and return
;; (ex . stmts), where `ex` is the expression to evaluated and
;; `stmts` is a list of statements to move to the top level.
;; TODO: this implementation seems quite inefficient.
(define (lift-toplevel e)
  (if (atom? e) (cons e '())
      (let* ((rec (map lift-toplevel e))
             (e2  (map car rec))
             (tl  (apply append (map cdr rec))))
        (if (eq? (car e) 'toplevel-butlast)
            (cons (last e2) (append tl (butlast (cdr e2))))
            (cons e2 tl)))))

(define (first-non-meta blk)
  (let loop ((xs (cdr blk)))
    (if (null? xs)
        #f
        (let ((elt (car xs)))
          (if (and (pair? elt) (eq? (car elt) 'meta))
              (loop (cdr xs))
              elt)))))

;; return `body` with `stmts` inserted after any meta nodes
(define (insert-after-meta body stmts)
  (if (null? stmts)
      body
      (let ((meta (take-while (lambda (x) (and (pair? x)
                                               (memq (car x) '(line meta))))
                              (cdr body))))
        `(,(car body)
          ,@meta
          ,@stmts
          ,@(list-tail body (+ 1 (length meta)))))))

(define (add-box-inits-to-body lam body)
  (let ((args (map arg-name (lam:args lam)))
        (vis  (car (lam:vinfo lam))))
    ;; insert Box allocations for captured/assigned arguments
    (insert-after-meta
     body
     (apply append
            (map (lambda (arg)
                   (let ((vi (assq arg vis)))
                     (if (and vi (vinfo:asgn vi) (vinfo:capt vi))
                         `((= ,arg (call (core Box) ,arg)))
                         '())))
                 args)))))

(define (take-statements-while pred body)
  (let ((acc '()))
    (define (take expr)
      ;; returns #t as long as exprs match and we should continue
      (cond ((and (pair? expr) (memq (car expr) '(block body)))
             (let loop ((xs (cdr expr)))
               (cond ((null? xs) #t)
                     ((take (car xs)) (loop (cdr xs)))
                     (else #f))))
            ((pred expr)
             (set! acc (cons expr acc))
             #t)
            (else #f)))
    (take body)
    (reverse! acc)))

;; find all methods for the same function as `ex` in `body`
(define (all-methods-for ex body)
  (let ((mname (method-expr-name ex)))
    (expr-find-all (lambda (s)
                     (and (length> s 2) (eq? (car s) 'method)
                          (eq? (method-expr-name s) mname)))
                   body
                   identity
                   (lambda (x) (and (pair? x) (not (eq? (car x) 'lambda)))))))

;; clear capture bit for vars assigned once at the top, to avoid allocating
;; some unnecessary Boxes.
(define (lambda-optimize-vars! lam)
  (define (expr-uses-var ex v stmts)
    (cond ((assignment? ex) (expr-contains-eq v (caddr ex)))
          ((eq? (car ex) 'method)
           (and (length> ex 2)
                ;; a method expression captures a variable if any methods for the
                ;; same function do.
                (let ((all-methods (all-methods-for ex (cons 'body stmts))))
                  (any (lambda (ex)
                         (assq v (cadr (lam:vinfo (cadddr ex)))))
                       all-methods))))
          (else (expr-contains-eq v ex))))
  (assert (eq? (car lam) 'lambda))
  (let ((vi (car (lam:vinfo lam))))
    (if (and (any vinfo:capt vi)
             (any vinfo:sa vi))
        (let* ((leading
                (filter (lambda (x) (and (pair? x)
                                         (let ((cx (car x)))
                                           (or (and (eq? cx 'method) (length> x 2))
                                               (eq? cx '=)
                                               (eq? cx 'call)))))
                        (take-statements-while
                         (lambda (e)
                           (or (atom? e)
                               (memq (car e) '(quote top core line inert local local-def unnecessary
                                               meta inbounds boundscheck simdloop decl
                                               implicit-global global globalref outerref
                                               const = null method call foreigncall ssavalue
                                               gc_preserve_begin gc_preserve_end))))
                         (lam:body lam))))
               (unused (map cadr (filter (lambda (x) (memq (car x) '(method =)))
                                         leading))))
          ;; TODO: reorder leading statements to put assignments where the RHS is
          ;; `simple-atom?` at the top.
          (for-each (lambda (e)
                      (set! unused (filter (lambda (v) (not (expr-uses-var e v leading)))
                                           unused))
                      (if (and (memq (car e) '(method =)) (memq (cadr e) unused))
                          (let ((v (assq (cadr e) vi)))
                            (if v (vinfo:set-never-undef! v #t)))))
                    leading)))
    (for-each (lambda (v)
                (if (and (vinfo:sa v) (vinfo:never-undef v))
                    (set-car! (cddr v) (logand (caddr v) (lognot 5)))))
              vi)
    lam))

(define (is-var-boxed? v lam)
  (or (let ((vi (assq v (car (lam:vinfo lam)))))
        (and vi (vinfo:asgn vi) (vinfo:capt vi)))
      (let ((cv (assq v (cadr (lam:vinfo lam)))))
        (and cv (vinfo:asgn cv) (vinfo:capt cv)))))

(define (toplevel-preserving? e)
  (and (pair? e) (memq (car e) '(if block body trycatch tryfinally))))

(define (map-cl-convert exprs fname lam namemap toplevel interp)
  (if toplevel
      (map (lambda (x)
             (let ((tl (lift-toplevel (cl-convert x fname lam namemap
                                                  (and toplevel (toplevel-preserving? x))
                                                  interp))))
               (if (null? (cdr tl))
                   (car tl)
                   `(block ,@(cdr tl) ,(car tl)))))
           exprs)
      (map (lambda (x) (cl-convert x fname lam namemap #f interp)) exprs)))

(define (cl-convert e fname lam namemap toplevel interp)
  (if (and (not lam)
           (not (and (pair? e) (memq (car e) '(lambda method macro)))))
      (if (atom? e) e
          (cons (car e) (map-cl-convert (cdr e) fname lam namemap toplevel interp)))
      (cond
       ((symbol? e)
        (define (new-undef-var name)
          (let ((g (named-gensy name)))
            (set-car! (lam:vinfo lam) (append (car (lam:vinfo lam)) `((,g Any 32))))
            g))
        (define (get-box-contents box typ)
          ; lower in an UndefVar check to a similarly named variable (ref #20016)
          ; so that closure lowering Box introduction doesn't impact the error message
          ; and the compiler is expected to fold away the extraneous null check
          (let* ((access (if (symbol? box) box (make-ssavalue)))
                 (undeftest `(call (core isdefined) ,access (inert contents)))
                 (undefvar (new-undef-var e))
                 (undefcheck `(if ,undeftest (null) (block (newvar ,undefvar) ,undefvar)))
                 (val `(call (core getfield) ,access (inert contents)))
                 (val (if (equal? typ '(core Any))
                          val
                          `(call (core typeassert) ,val
                                 ,(cl-convert typ fname lam namemap toplevel interp)))))
            `(block
               ,@(if (eq? box access) '() `((= ,access ,box)))
               ,undefcheck
               ,val)))
        (let ((vi (assq e (car  (lam:vinfo lam))))
              (cv (assq e (cadr (lam:vinfo lam)))))
          (cond ((eq? e fname) e)
                ((memq e (lam:sp lam)) e)
                (cv
                 (let ((access (if interp
                                   `($ (call (core QuoteNode) ,e))
                                   `(call (core getfield) ,fname (inert ,e)))))
                   (if (and (vinfo:asgn cv) (vinfo:capt cv))
                       (get-box-contents access (vinfo:type cv))
                       access)))
                (vi
                 (if (and (vinfo:asgn vi) (vinfo:capt vi))
                     (get-box-contents e (vinfo:type vi))
                     e))
                (else e))))
       ((atom? e) e)
       (else
        (case (car e)
          ((quote top core globalref outerref line break inert module toplevel null meta warn-loop-var) e)
          ((=)
           (let ((var (cadr e))
                 (rhs (cl-convert (caddr e) fname lam namemap toplevel interp)))
             (convert-assignment var rhs fname lam interp)))
          ((local-def) ;; make new Box for local declaration of defined variable
           (let ((vi (assq (cadr e) (car (lam:vinfo lam)))))
             (if (and vi (vinfo:asgn vi) (vinfo:capt vi))
                 `(= ,(cadr e) (call (core Box)))
                 '(null))))
          ((local) ;; convert local declarations to newvar statements
           (let ((vi (assq (cadr e) (car (lam:vinfo lam)))))
             (if (and vi (vinfo:asgn vi) (vinfo:capt vi))
                 `(= ,(cadr e) (call (core Box)))
                 (if (vinfo:never-undef vi)
                     '(null)
                     `(newvar ,(cadr e))))))
          ((const) e)
          ((const-if-global)
           (if (or (assq (cadr e) (car  (lam:vinfo lam)))
                   (assq (cadr e) (cadr (lam:vinfo lam))))
               '(null)
               `(const ,(cadr e))))
          ((isdefined) ;; convert isdefined expr to function for closure converted variables
           (let* ((sym (cadr e))
                  (vi (and (symbol? sym) (assq sym (car  (lam:vinfo lam)))))
                  (cv (and (symbol? sym) (assq sym (cadr (lam:vinfo lam))))))
             (cond ((eq? sym fname) e)
                   ((memq sym (lam:sp lam)) e)
                   (cv
                    (if (and (vinfo:asgn cv) (vinfo:capt cv))
                      (let ((access (if interp
                                      `($ (call (core QuoteNode) ,sym))
                                      `(call (core getfield) ,fname (inert ,sym)))))
                          `(call (core isdefined) ,access (inert contents)))
                      'true))
                   (vi
                    (if (and (vinfo:asgn vi) (vinfo:capt vi))
                        `(call (core isdefined) ,sym (inert contents))
                        e))
                   (else e))))
          ((method)
           (let* ((name  (method-expr-name e))
                  (short (length= e 2))  ;; function f end
                  (lam2  (if short #f (cadddr e)))
                  (vis   (if short '(() () ()) (lam:vinfo lam2)))
                  (cvs   (map car (cadr vis)))
                  (local? (lambda (s) (and lam (symbol? s)
                               (or (assq s (car  (lam:vinfo lam)))
                                   (assq s (cadr (lam:vinfo lam)))))))
                  (local (local? name))
                  (sig      (and (not short) (caddr e)))
                  (sp-inits (if (or short (not (eq? (car sig) 'block)))
                                '()
                                (map-cl-convert (butlast (cdr sig))
                                                fname lam namemap toplevel interp)))
                  (sig      (and sig (if (eq? (car sig) 'block)
                                         (last sig)
                                         sig))))
             (if local
                 (begin (if (memq name (lam:args lam))
                            (error (string "cannot add method to function argument " name)))
                        (if (eqv? (string.char (string name) 0) #\@)
                            (error "macro definition not allowed inside a local scope"))))
             (if lam2
                 (begin
                   ;; mark all non-arguments as assigned, since locals that are never assigned
                   ;; need to be handled the same as those that are (i.e., boxed).
                   (for-each (lambda (vi) (vinfo:set-asgn! vi #t))
                             (list-tail (car (lam:vinfo lam2)) (length (lam:args lam2))))
                   (lambda-optimize-vars! lam2)))
             (if (not local) ;; not a local function; will not be closure converted to a new type
                 (cond (short e)
                       ((null? cvs)
                        `(block
                          ,@sp-inits
                          (method ,name ,(cl-convert sig fname lam namemap toplevel interp)
                                  ,(let ((body (add-box-inits-to-body
                                                 lam2
                                                 (cl-convert (cadddr lam2) 'anon lam2 (table) #f interp))))
                                     `(lambda ,(cadr lam2)
                                        (,(clear-capture-bits (car vis))
                                         ,@(cdr vis))
                                         ,body))
                                  ,(last e))))
                       (else
                        (let* ((exprs     (lift-toplevel (convert-lambda lam2 '|#anon| #t '())))
                               (top-stmts (cdr exprs))
                               (newlam    (renumber-slots-and-labels (linearize (car exprs)))))
                          `(toplevel-butlast
                            ,@top-stmts
                            (block ,@sp-inits
                                   (method ,name ,(cl-convert sig fname lam namemap toplevel interp)
                                           ,(julia-bq-macro newlam)))))))
                 ;; local case - lift to a new type at top level
                 (let* ((exists (get namemap name #f))
                        (type-name  (or exists
                                        (and name
                                             (symbol (string "#" name "#" (current-julia-module-counter))))))
                        (alldefs (expr-find-all
                                  (lambda (ex) (and (length> ex 2) (eq? (car ex) 'method)
                                                    (not (eq? ex e))
                                                    (eq? (method-expr-name ex) name)))
                                  (lam:body lam)
                                  identity
                                  (lambda (x) (and (pair? x) (not (eq? (car x) 'lambda))))))
                        (all-capt-vars   (delete-duplicates
                                          (apply append  ;; merge captured vars from all definitions
                                                 cvs
                                                 (map (lambda (methdef)
                                                        (map car (cadr (lam:vinfo (cadddr methdef)))))
                                                      alldefs))))
                        (all-sparams   (delete-duplicates  ;; static params from all definitions
                                        (apply append
                                               (if lam2 (lam:sp lam2) '())
                                               (map (lambda (methdef) (lam:sp (cadddr methdef)))
                                                    alldefs))))
                        (capt-sp (simple-sort (intersect all-capt-vars all-sparams))) ; the intersection is the list of sparams that need to be captured
                        (capt-vars (diff all-capt-vars capt-sp)) ; remove capt-sp from capt-vars
                        (find-locals-in-method-sig (lambda (methdef)
                                                     (expr-find-all
                                                      (lambda (e) (and (or (symbol? e) (and (pair? e) (eq? (car e) 'outerref)))
                                                                       (let ((s (if (symbol? e) e (cadr e))))
                                                                            (and (symbol? s)
                                                                                 (not (eq? name s))
                                                                                 (not (memq s capt-sp))
                                                                                 (if (and (local? s) (length> (lam:args lam) 0))
                                                                                     ; error for local variables except in toplevel thunks
                                                                                     (error (string "local variable " s
                                                                                                    " cannot be used in closure declaration"))
                                                                                     #t)
                                                                                 ; allow captured variables
                                                                                 (memq s (lam:sp lam))))))
                                                      (caddr methdef)
                                                      (lambda (e) (cadr e)))))
                        (sig-locals (simple-sort
                                     (delete-duplicates  ;; locals used in sig from all definitions
                                      (apply append      ;; will convert these into sparams for dispatch
                                             (if lam2 (find-locals-in-method-sig e) '())
                                             (map find-locals-in-method-sig alldefs)))))
                        (closure-param-names (append capt-sp sig-locals)) ; sparams for the closure method declaration
                        (closure-param-syms (map (lambda (s) (make-ssavalue)) closure-param-names))
                        (typedef  ;; expression to define the type
                         (let* ((fieldtypes (map (lambda (v)
                                                   (if (is-var-boxed? v lam)
                                                       '(core Box)
                                                       (make-ssavalue)))
                                                  capt-vars))
                                (para (append closure-param-syms
                                              (filter (lambda (v) (ssavalue? v)) fieldtypes)))
                                (fieldnames (append closure-param-names (filter (lambda (v) (not (is-var-boxed? v lam))) capt-vars))))
                           (if (null? para)
                               (type-for-closure type-name capt-vars '(core Function))
                               (type-for-closure-parameterized type-name para fieldnames capt-vars fieldtypes '(core Function)))))
                        (mk-method ;; expression to make the method
                          (if short '()
                              (let* ((iskw ;; TODO jb/functions need more robust version of this
                                      (contains (lambda (x) (eq? x 'kwftype)) sig))
                                     (renamemap (map cons closure-param-names closure-param-syms))
                                     (arg-defs (replace-outer-vars
                                                (fix-function-arg-type sig type-name iskw namemap closure-param-syms)
                                                renamemap)))
                                    (append (map (lambda (gs tvar)
                                                   (make-assignment gs `(call (core TypeVar) ',tvar (core Any))))
                                                  closure-param-syms closure-param-names)
                                            `((method #f ,(cl-convert arg-defs fname lam namemap toplevel interp)
                                                  ,(convert-lambda lam2
                                                                   (if iskw
                                                                       (caddr (lam:args lam2))
                                                                       (car (lam:args lam2)))
                                                                   #f closure-param-names)))))))
                        (mk-closure  ;; expression to make the closure
                         (let* ((var-exprs (map (lambda (v)
                                                  (let ((cv (assq v (cadr (lam:vinfo lam)))))
                                                    (if cv
                                                        (if interp
                                                            `($ (call (core QuoteNode) ,v))
                                                            `(call (core getfield) ,fname (inert ,v)))
                                                        v)))
                                                capt-vars))
                                (P (append
                                    (map (lambda (n) `(outerref ,n)) closure-param-names)
                                    (filter identity (map (lambda (v ve)
                                                            (if (is-var-boxed? v lam)
                                                                #f
                                                                `(call (core typeof) ,ve)))
                                                          capt-vars var-exprs)))))
                           `(new ,(if (null? P)
                                      type-name
                                      `(call (core apply_type) ,type-name ,@P))
                                 ,@var-exprs))))
                   `(toplevel-butlast
                     ,@(if exists
                           '()
                            (begin (and name (put! namemap name type-name))
                                   typedef))
                     ,@sp-inits
                     ,@mk-method
                     ,(if exists
                          '(null)
                          (convert-assignment name mk-closure fname lam interp)))))))
          ((lambda)  ;; happens inside (thunk ...) and generated function bodies
           (for-each (lambda (vi) (vinfo:set-asgn! vi #t))
                     (list-tail (car (lam:vinfo e)) (length (lam:args e))))
           (let ((body (map-cl-convert (cdr (lam:body e)) 'anon
                                 (lambda-optimize-vars! e)
                                 (table)
                                 (null? (cadr e)) ;; only toplevel thunks have 0 args
                                 interp)))
             `(lambda ,(cadr e)
                (,(clear-capture-bits (car (lam:vinfo e)))
                 () ,@(cddr (lam:vinfo e)))
                (block ,@body))))
          ;; remaining `::` expressions are type assertions
          ((|::|)
           (cl-convert `(call (core typeassert) ,@(cdr e)) fname lam namemap toplevel interp))
          ;; remaining `decl` expressions are only type assertions if the
          ;; argument is global or a non-symbol.
          ((decl)
           (cond ((and (symbol? (cadr e))
                       (or (assq (cadr e) (car  (lam:vinfo lam)))
                           (assq (cadr e) (cadr (lam:vinfo lam)))))
                  '(null))
                 (else
                  (if (or (symbol? (cadr e)) (and (pair? (cadr e)) (eq? (caadr e) 'outerref)))
                      (error "type declarations on global variables are not yet supported"))
                  (cl-convert `(call (core typeassert) ,@(cdr e)) fname lam namemap toplevel interp))))
          ;; `with-static-parameters` expressions can be removed now; used only by analyze-vars
          ((with-static-parameters)
           (cl-convert (cadr e) fname lam namemap toplevel interp))
          (else (cons (car e)
                      (map-cl-convert (cdr e) fname lam namemap toplevel interp))))))))

(define (closure-convert e) (cl-convert e #f #f #f #f #f))

;; pass 5: convert to linear IR

;; with this enabled, all nested calls are assigned to numbered locations
(define *very-linear-mode* #t)

(define (linearize e)
  (cond ((or (not (pair? e)) (quoted? e)) e)
        ((eq? (car e) 'lambda)
         (set-car! (cdddr e) (compile-body (cadddr e) (append (car (caddr e))
                                                              (cadr (caddr e)))
                                           e)))
        (else (for-each linearize (cdr e))))
  e)

(define (deprecation-message msg)
  (if *deperror*
      (error msg)
      (io.write *stderr* msg)))

(define (valid-ir-argument? e)
  (or (simple-atom? e) (symbol? e)
      (and (pair? e)
           (memq (car e) '(quote inert top core globalref outerref
                                 slot static_parameter boundscheck copyast)))))

(define (valid-ir-rvalue? lhs e)
  (or (ssavalue? lhs)
      (valid-ir-argument? e)
      (and (symbol? lhs) (pair? e)
           (memq (car e) '(new the_exception isdefined call invoke foreigncall gc_preserve_begin)))))

(define (valid-ir-return? e)
  ;; returning lambda directly is needed for @generated
  (or (valid-ir-argument? e) (and (pair? e) (memq (car e) '(lambda)))))

;; this pass behaves like an interpreter on the given code.
;; to perform stateful operations, it calls `emit` to record that something
;; needs to be done. in value position, it returns an expression computing
;; the needed value. in the future, all intermediate values will have
;; numbered slots (or be simple immediate values), and then those will be the
;; only possible returned values.
(define (compile-body e vi lam)
  (let ((code '())            ;; statements (emitted in reverse order)
        (filename #f)
        (first-line #t)
        (current-loc #f)
        (rett #f)
        (deprecated-loop-vars (table))
        (arg-map #f)          ;; map arguments to new names if they are assigned
        (label-counter 0)     ;; counter for generating label addresses
        (label-map (table))   ;; maps label names to generated addresses
        (label-level (table)) ;; exception handler level of each label
        (finally-handler #f)  ;; `(var label map level)` where `map` is a list of `(tag . action)`.
                              ;; to exit the current finally block, set `var` to integer `tag`,
                              ;; jump to `label`, and put `(tag . action)` in the map, where `action`
                              ;; is `(return x)`, `(break x)`, or a call to rethrow.
        (handler-goto-fixups '())  ;; `goto`s that might need `leave` exprs added
        (handler-level 0))  ;; exception handler nesting depth
    (define (emit c)
      (set! code (cons c code)))
    (define (make-label)
      (begin0 label-counter
              (set! label-counter (+ 1 label-counter))))
    (define (mark-label l) (emit `(label ,l)))
    (define (make&mark-label)
      (if (and (pair? code) (pair? (car code)) (eq? (caar code) 'label))
          ;; use current label if there is one
          (cadr (car code))
          (let ((l (make-label)))
            (mark-label l)
            l)))
    (define (leave-finally-block action (need-goto #t))
      (let* ((tags (caddr finally-handler))
             (tag  (if (null? tags) 1 (+ 1 (caar tags)))))
        (set-car! (cddr finally-handler) (cons (cons tag action) tags))
        (emit `(= ,(car finally-handler) ,tag))
        (if need-goto
            (begin (emit `(leave ,(+ 1 (- handler-level (cadddr finally-handler)))))
                   (emit `(goto ,(cadr finally-handler)))))
        tag))
    (define (emit-return x)
      (define (actually-return x)
        (let* ((x   (if rett
                        (compile (convert-for-type-decl x rett) '() #t #f)
                        x))
               (tmp (if (valid-ir-return? x) #f (make-ssavalue))))
          (if tmp (emit `(= ,tmp ,x)))
          (emit `(return ,(or tmp x)))))
      (if (> handler-level 0)
          (let ((tmp (cond ((and (simple-atom? x) (or (not (ssavalue? x)) (not finally-handler))) #f)
                           (finally-handler  (new-mutable-var))
                           (else             (make-ssavalue)))))
            (if tmp (emit `(= ,tmp ,x)))
            (if finally-handler
                (leave-finally-block `(return ,(or tmp x)))
                (begin (emit `(leave ,handler-level))
                       (actually-return (or tmp x))))
            (or tmp x))
          (actually-return x)))
    (define (emit-break labl)
      (let ((lvl (caddr labl)))
        (if (and finally-handler (> (cadddr finally-handler) lvl))
            (leave-finally-block `(break ,labl))
            (begin
              (if (> handler-level lvl)
                  (emit `(leave ,(- handler-level lvl))))
              (emit `(goto ,(cadr labl)))))))
    (define (new-mutable-var . name)
      (let ((g (if (null? name) (gensy) (named-gensy (car name)))))
        (set-car! (lam:vinfo lam) (append (car (lam:vinfo lam)) `((,g Any 2))))
        g))
    ;; give an error for misplaced top-level-only expressions
    (define (check-top-level e)
      (define (head-to-text h)
        (case h
          ((abstract_type)  "\"abstract type\"")
          ((primitive_type) "\"primitive type\"")
          ((struct_type)    "\"struct\"")
          ((method)         "method definition")
          (else             (string "\"" h "\""))))
      (if (not (null? (cadr lam)))
          (error (string (head-to-text (car e)) " expression not at top level"))))
    ;; evaluate the arguments of a call, creating temporary locations as needed
    (define (compile-args lst break-labels (linearize #t))
      (if (null? lst) '()
          (let ((temps? (or *very-linear-mode*
                            (any (lambda (e)
                                   (expr-contains-p (lambda (x) (or (and (assignment? x) (symbol? (cadr x)))
                                                                    (and (pair? x) (eq? (car x) 'block))))
                                                    e))
                                 (cdr lst))))
                (simple? (every (lambda (x) (or (simple-atom? x) (symbol? x)
                                                (and (pair? x)
                                                     (memq (car x) '(quote inert top core globalref outerref copyast boundscheck)))))
                                lst)))
            (let loop ((lst  lst)
                       (vals '()))
              (if (null? lst)
                  (reverse! vals)
                  (let* ((arg (car lst))
                         (aval (compile arg break-labels #t #f linearize)))
                    (loop (cdr lst)
                          (cons (if (and temps? linearize (not simple?)
                                         (not (simple-atom? arg))
                                         (not (simple-atom? aval))
                                         (not (and (pair? arg)
                                                   (memq (car arg) '(& quote inert top core globalref outerref copyast boundscheck))))
                                         (not (and (symbol? aval) ;; function args are immutable and always assigned
                                                   (memq aval (lam:args lam))))
                                         (not (and (symbol? arg)
                                                   (or (null? (cdr lst))
                                                       (null? vals)))))
                                    (let ((tmp (make-ssavalue)))
                                      (emit `(= ,tmp ,aval))
                                      tmp)
                                    aval)
                                vals))))))))
    (define (compile-cond ex break-labels)
      (let ((cnd (compile ex break-labels #t #f)))
        (if (and *very-linear-mode*
                 (not (valid-ir-argument? cnd)))
            (let ((tmp (make-ssavalue)))
              (emit `(= ,tmp ,cnd))
              tmp)
            cnd)))
    (define (emit-assignment lhs rhs)
      (if (valid-ir-rvalue? lhs rhs)
          (emit `(= ,lhs ,rhs))
          (let ((rr (make-ssavalue)))
            (emit `(= ,rr ,rhs))
            (emit `(= ,lhs ,rr))))
      `(null))
    ;; the interpreter loop. `break-labels` keeps track of the labels to jump to
    ;; for all currently closing break-blocks.
    ;; `value` means we are in a context where a value is required; a meaningful
    ;; value must be returned.
    ;; `tail` means we are in tail position, where a value needs to be `return`ed
    ;; from the current function.
    (define (compile e break-labels value tail (linearize-args #t))
      (if (or (not (pair? e)) (memq (car e) '(null ssavalue quote inert top core copyast the_exception $
                                                   globalref outerref cdecl stdcall fastcall thiscall llvmcall)))
          (let ((e1 (if (and arg-map (symbol? e))
                        (get arg-map e e)
                        e)))
            (if (and value (or (underscore-symbol? e)
                               (and (pair? e) (or (eq? (car e) 'outerref)
                                                  (eq? (car e) 'globalref))
                                    (underscore-symbol? (cadr e)))))
                (syntax-deprecation #f (string "underscores as an rvalue" (linenode-string current-loc))
                                    ""))
            (if (and (not *warn-all-loop-vars*) (has? deprecated-loop-vars e))
                (begin (deprecation-message
                        (string "Use of final value of loop variable \"" e "\"" (linenode-string current-loc) " "
                                "is deprecated. In the future the variable will be local to the loop instead." #\newline))
                       (del! deprecated-loop-vars e)))
            (cond (tail  (emit-return e1))
                  (value e1)
                  ((or (eq? e1 'true) (eq? e1 'false)) #f)
                  ((symbol? e1) (emit e1) #f)  ;; keep symbols for undefined-var checking
                  ((and (pair? e1) (eq? (car e1) 'outerref)) (emit e1) #f)  ;; keep globals for undefined-var checking
                  ((and (pair? e1) (eq? (car e1) 'globalref)) (emit e1) #f) ;; keep globals for undefined-var checking
                  (else #f)))
          (case (car e)
            ((call new foreigncall)
             (let* ((args
                     (cond ((eq? (car e) 'foreigncall)
                            (for-each (lambda (a)
                                        (if (and (length= a 2) (eq? (car a) '&))
                                            (deprecation-message
                                             (string "Syntax \"&argument\"" (linenode-string current-loc)
                                                     " is deprecated. Remove the \"&\" and use a \"Ref\" argument "
                                                     "type instead." #\newline))))
                                      (list-tail e 6))
                            ;; NOTE: 2nd to 5th arguments of ccall must be left in place
                            ;;       the 1st should be compiled if an atom.
                            (append (if (atom? (cadr e))
                                        (compile-args (list (cadr e)) break-labels linearize-args)
                                        (list (cadr e)))
                                    (list-head (cddr e) 4)
                                    (compile-args (list-tail e 6) break-labels linearize-args)))
                           ;; TODO: evaluate first argument to cglobal some other way
                           ((and (length> e 2)
                                 (or (eq? (cadr e) 'cglobal)
                                     (equal? (cadr e) '(outerref cglobal))))
                            (list* (cadr e) (caddr e)
                                   (compile-args (cdddr e) break-labels linearize-args)))
                           ((and (length> e 2)
                                 (or (eq? (cadr e) 'llvmcall)
                                     (equal? (cadr e) '(outerref llvmcall))))
                            (cdr e))
                           (else
                            (compile-args (cdr e) break-labels linearize-args))))
                    (callex (cons (car e) args)))
               (cond (tail (emit-return callex))
                     (value callex)
                     (else (emit callex)))))
            ((=)
             (let* ((rhs (compile (caddr e) break-labels #t #f))
                    (lhs (cadr e))
                    (lhs (if (and arg-map (symbol? lhs))
                             (get arg-map lhs lhs)
                             lhs)))
               (if (and (not *warn-all-loop-vars*) (has? deprecated-loop-vars lhs))
                   (del! deprecated-loop-vars lhs))
               (if value
                   (let ((rr (if (or (atom? rhs) (ssavalue? rhs) (eq? (car rhs) 'null))
                                 rhs (make-ssavalue))))
                     (if (not (eq? rr rhs))
                         (emit `(= ,rr ,rhs)))
                     (emit `(= ,lhs ,rr))
                     (if tail (emit-return rr))
                     rr)
                   (emit-assignment lhs rhs))))
            ((block body)
             (let* ((last-fname filename)
                    (fnm        (first-non-meta e))
                    (fname      (if (and (length> e 1) (pair? fnm) (eq? (car fnm) 'line)
                                         (length> fnm 2))
                                    (caddr fnm)
                                    filename))
                    (file-diff  (not (eq? fname last-fname)))
                    ;; don't need a filename node for start of function
                    (need-meta  (and file-diff last-fname
                                     (not (eq? e (lam:body lam))))))
               (if file-diff (set! filename fname))
               (if need-meta (emit `(meta push_loc ,fname)))
               (begin0
                (let loop ((xs (cdr e)))
                  (if (null? (cdr xs))
                      (compile (car xs) break-labels value tail)
                      (begin (compile (car xs) break-labels #f #f)
                             (loop (cdr xs)))))
                (if need-meta
                    (if (or (not tail)
                            (and (pair? (car code))
                                 (or (eq? (cdar code) 'meta)
                                     (eq? (cdar code) 'line))))
                        (emit '(meta pop_loc))
                        ;; If we need to return the last non-meta expression
                        ;; splice the pop before the result
                        (let ((retv (car code))
                              (body (cdr code)))
                          (set! code body)
                          (if (complex-return? retv)
                              (let ((tmp (make-ssavalue)))
                                (emit `(= ,tmp ,(cadr retv)))
                                (emit '(meta pop_loc))
                                (emit `(return ,tmp)))
                              (begin
                                (emit '(meta pop_loc))
                                (emit retv))))))
                (if file-diff (set! filename last-fname)))))
            ((return)
             (compile (cadr e) break-labels #t #t)
             '(null))
            ((unnecessary)
             ;; `unnecessary` marks expressions generated by lowering that
             ;; do not need to be evaluated if their value is unused.
             (if value
                 (compile (cadr e) break-labels value tail)
                 #f))
            ((if elseif)
             (let ((test `(gotoifnot ,(compile-cond (cadr e) break-labels) _))
                   (end-jump `(goto _))
                   (val (if (and value (not tail)) (new-mutable-var) #f)))
               (emit test)
               (let ((v1 (compile (caddr e) break-labels value tail)))
                 (if val (emit-assignment val v1))
                 (if (and (not tail) (or (length> e 3) val))
                     (emit end-jump))
                 (set-car! (cddr test) (make&mark-label))
                 (let ((v2 (if (length> e 3)
                               (compile (cadddr e) break-labels value tail)
                               '(null))))
                   (if val (emit-assignment val v2))
                   (if (not tail)
                       (set-car! (cdr end-jump) (make&mark-label))
                       (if (length= e 3)
                           (emit-return v2)))
                   val))))
            ((_while)
             (let* ((endl (make-label))
                    (topl (make&mark-label))
                    (test (compile-cond (cadr e) break-labels)))
               (emit `(gotoifnot ,test ,endl))
               (compile (caddr e) break-labels #f #f)
               (emit `(goto ,topl))
               (mark-label endl)))
            ((break-block)
             (let ((endl (make-label)))
               (begin0 (compile (caddr e)
                                (cons (list (cadr e) endl handler-level)
                                      break-labels)
                                value #f)
                       (mark-label endl)))
             (if value (compile '(null) break-labels value tail)))
            ((break)
             (let ((labl (assq (cadr e) break-labels)))
               (if (not labl)
                   (error "break or continue outside loop")
                   (emit-break labl))))
            ((label symboliclabel)
             (if (eq? (car e) 'symboliclabel)
                 (if (has? label-level (cadr e))
                     (error (string "label \"" (cadr e) "\" defined multiple times"))
                     (put! label-level (cadr e) handler-level)))
             (let ((m (get label-map (cadr e) #f)))
               (if m
                   (emit `(label ,m))
                   (put! label-map (cadr e) (make&mark-label)))
               (if tail
                   (emit-return '(null))
                   (if value (error "misplaced label")))))
            ((symbolicgoto)
             (let* ((m (get label-map (cadr e) #f))
                    (m (or m (let ((l (make-label)))
                               (put! label-map (cadr e) l)
                               l))))
               (emit `(null))  ;; save space for `leave` that might be needed
               (emit `(goto ,m))
               (set! handler-goto-fixups
                     (cons (list code handler-level (cadr e)) handler-goto-fixups))
               '(null)))

            ;; exception handlers are lowered using
            ;; (enter L) - push handler with catch block at label L
            ;; (leave n) - pop N exception handlers
            ((trycatch tryfinally)
             (let ((catch (make-label))
                   (endl  (make-label))
                   (last-finally-handler finally-handler)
                   (finally           (if (eq? (car e) 'tryfinally) (new-mutable-var) #f))
                   (finally-exception (if (eq? (car e) 'tryfinally) (new-mutable-var) #f))
                   (my-finally-handler #f))
               (emit `(enter ,catch))
               (set! handler-level (+ handler-level 1))
               (if finally (begin (set! my-finally-handler (list finally endl '() handler-level))
                                  (set! finally-handler my-finally-handler)
                                  (emit `(= ,finally -1))))
               (let* ((v1  (compile (cadr e) break-labels value #f))
                      (val (if (and value (not tail))
                               (new-mutable-var) #f)))
                 (if val (emit-assignment val v1))
                 (if tail
                     (begin (emit-return v1)
                            (if (not finally) (set! endl #f)))
                     (begin (emit '(leave 1))
                            (emit `(goto ,endl))))
                 (set! handler-level (- handler-level 1))
                 (mark-label catch)
                 (emit `(leave 1))
                 (if finally
                     (begin (emit `(= ,finally-exception (the_exception)))
                            (leave-finally-block `(foreigncall 'jl_rethrow_other (core Void) (call (core svec) Any)
                                                               'ccall 1 ,finally-exception)
                                                 #f))
                     (let ((v2 (compile (caddr e) break-labels value tail)))
                       (if val (emit-assignment val v2))))
                 (if endl (mark-label endl))
                 (if finally
                     (begin (set! finally-handler last-finally-handler)
                            (compile (caddr e) break-labels #f #f)
                            (let loop ((actions (caddr my-finally-handler)))
                              (if (pair? actions)
                                  (let ((skip (if (and tail (null? (cdr actions))
                                                       (eq? (car (cdar actions)) 'return))
                                                  #f
                                                  (make-label))))
                                    (if skip
                                        (let ((tmp (make-ssavalue)))
                                          (emit `(= ,tmp (call (core ===) ,finally ,(caar actions))))
                                          (emit `(gotoifnot ,tmp ,skip))))
                                    (let ((ac (cdar actions)))
                                      (cond ((eq? (car ac) 'return) (emit-return (cadr ac)))
                                            ((eq? (car ac) 'break)  (emit-break (cadr ac)))
                                            (else ;; assumed to be a rethrow
                                             (emit ac))))
                                    (if skip (mark-label skip))
                                    (loop (cdr actions)))))))
                 val)))

            ((&)
             (if (or (not value) tail)
                 (error "misplaced \"&\" expression"))
             `(& ,(compile (cadr e) break-labels value tail)))

            ((newvar)
             ;; avoid duplicate newvar nodes
             (if (not (and (pair? code) (equal? (car code) e)))
                 (emit e)
                 #f))
            ((global) ; keep global declarations as statements
             (if value (error "misplaced \"global\" declaration"))
             (let ((vname (cadr e)))
               (if (var-info-for vname vi) ;; issue #7264
                   (error (string "`global " vname "`: " vname " is local variable in the enclosing scope"))
                   (emit e))))
            ((local-def) #f)
            ((local) #f)
            ((implicit-global) #f)
            ((const)
             (if (or (assq (cadr e) (car  (lam:vinfo lam)))
                     (assq (cadr e) (cadr (lam:vinfo lam))))
                 (begin
                   (syntax-deprecation #f (string "`const` declaration on local variable" (linenode-string current-loc))
                                       "")
                   '(null))
                 (emit e)))
            ((isdefined) (if tail (emit-return e) e))
            ((warn-loop-var)
             (if (or *warn-all-loop-vars*
                     (not (or (assq (cadr e) (car  (lam:vinfo lam)))
                              (assq (cadr e) (cadr (lam:vinfo lam))))))
                 (deprecation-message
                  (string "Loop variable \"" (cadr e) "\"" (linenode-string current-loc) " "
                          "overwrites a variable in an enclosing scope. "
                          "In the future the variable will be local to the loop instead." #\newline))
                 (put! deprecated-loop-vars (cadr e) #t))
             '(null))
            ((boundscheck) (if tail (emit-return e) e))

            ((method)
             (if (not (null? (cadr lam)))
                 (error (string "Global method definition" (linenode-string current-loc)
                                " needs to be placed at the top level, or use \"eval\".")))
             (if (length> e 2)
                 (let* ((sig (let ((sig (compile (caddr e) break-labels #t #f)))
                               (if (valid-ir-argument? sig)
                                   sig
                                   (let ((l (make-ssavalue)))
                                     (emit `(= ,l ,sig))
                                     l))))
                        (lam (cadddr e))
                        (lam (if (and (pair? lam) (eq? (car lam) 'lambda))
                                 (linearize lam)
                                 (let ((l  (make-ssavalue)))
                                   (emit `(= ,l ,(compile lam break-labels #t #f)))
                                   l))))
                   (emit `(method ,(or (cadr e) 'false) ,sig ,lam))
                   (if value (compile '(null) break-labels value tail)))
                 (cond (tail  (emit-return e))
                       (value e)
                       (else  (emit e)))))
            ((lambda)
             (let ((temp (linearize e)))
               (cond (tail  (emit-return temp))
                     (value temp)
                     (else  (emit temp)))))

            ;; top level expressions returning values
            ((abstract_type primitive_type struct_type thunk toplevel module)
             (check-top-level e)
             (with-bindings
              ((*very-linear-mode* #f))  ;; type defs use nonstandard evaluation order
              (case (car e)
                ((abstract_type)
                 (let* ((para (compile (caddr e) break-labels #t #f))
                        (supe (compile (cadddr e) break-labels #t #f)))
                   (emit `(abstract_type ,(cadr e) ,para ,supe))))
                ((primitive_type)
                 (let* ((para (compile (caddr e) break-labels #t #f))
                        (supe (compile (list-ref e 4) break-labels #t #f)))
                   (emit `(primitive_type ,(cadr e) ,para ,(cadddr e) ,supe))))
                ((struct_type)
                 (let* ((para (compile (caddr e) break-labels #t #f))
                        (supe (compile (list-ref e 4) break-labels #t #f))
                        ;; struct_type has an unconventional evaluation rule that
                        ;; needs to do work around the evaluation of the field types,
                        ;; so the field type expressions need to be kept in place as
                        ;; much as possible. (part of issue #21923)
                        (ftys (compile (list-ref e 5) break-labels #t #f #f)))
                   (emit `(struct_type ,(cadr e) ,para ,(cadddr e) ,supe ,ftys ,@(list-tail e 6)))))
                (else
                 (emit e))))
             (if tail (emit-return '(null)))
             '(null))

            ;; other top level expressions
            ((import importall using export)
             (check-top-level e)
             (emit e)
             (let ((have-ret? (and (pair? code) (pair? (car code)) (eq? (caar code) 'return))))
               (if (and tail (not have-ret?))
                   (emit-return '(null))))
             '(null))

            ((gc_preserve_begin)
             (let ((s (make-ssavalue)))
               (emit `(= ,s ,e))
               s))

            ;; metadata expressions
            ((line meta inbounds simdloop gc_preserve_end)
             (let ((have-ret? (and (pair? code) (pair? (car code)) (eq? (caar code) 'return))))
               (cond ((eq? (car e) 'line)
                      (set! current-loc e)
                      (if first-line
                          (begin (set! first-line #f)
                                 (emit e))
                          ;; strip filenames out of non-initial line nodes
                          (emit `(line ,(cadr e)))))
                     ((and (eq? (car e) 'meta) (length> e 2) (eq? (cadr e) 'ret-type))
                      (assert (or (not value) tail))
                      (assert (not rett))
                      (set! rett (caddr e)))
                     (else
                      (emit e)))
               (if (and tail (not have-ret?))
                   (emit-return '(null)))
               '(null)))
            ((error)
             (error (cadr e)))
            (else
             (error (string "invalid syntax " (deparse e)))))))
    ;; introduce new slots for assigned arguments
    (for-each (lambda (v)
                (if (vinfo:asgn v)
                    (begin
                      (if (not arg-map)
                          (set! arg-map (table)))
                      (put! arg-map (car v) (new-mutable-var (car v))))))
              (list-head vi (length (lam:args lam))))
    (compile e '() #t #t)
    (for-each (lambda (x)
                (let ((point (car x))
                      (hl    (cadr x))
                      (lab   (caddr x)))
                  (let ((target-level (get label-level lab #f)))
                    (cond ((not target-level)
                           (error (string "label \"" lab "\" referenced but not defined")))
                          ((> target-level hl)
                           (error (string "cannot goto label \"" lab "\" inside try/catch block")))
                          ((= target-level hl)
                           (set-cdr! point (cddr point))) ;; remove empty slot
                          (else
                           (set-car! (cdr point) `(leave ,(- hl target-level))))))))
              handler-goto-fixups)
    (let* ((stmts (reverse! code))
           (di    (definitely-initialized-vars stmts vi))
           (body  (cons 'body (filter (lambda (e)
                                        (not (and (pair? e) (eq? (car e) 'newvar)
                                                  (has? di (cadr e)))))
                                      stmts))))
      (if arg-map
          (insert-after-meta
           body
           (table.foldl (lambda (k v lst) (cons `(= ,v ,k) lst))
                        '() arg-map))
          body))))

(define (for-each-isdefined f e)
  (cond ((or (atom? e) (quoted? e)) #f)
        ((and (pair? e) (eq? (car e) 'isdefined))
         (f (cadr e)))
        (else
         (for-each (lambda (x) (for-each-isdefined f x))
                   (cdr e)))))

;; Find newvar nodes that are unnecessary because (1) the variable is not
;; captured, and (2) the variable is assigned before any branches.
;; This is used to remove newvar nodes that are not needed for re-initializing
;; variables to undefined (see issue #11065).
;; It doesn't look for variable *uses*, because any variables used-before-def
;; that also pass this test are *always* used undefined, and therefore don't need
;; to be *re*-initialized.
;; The one exception to that is `@isdefined`, which can observe an undefined
;; variable without throwing an error.
(define (definitely-initialized-vars stmts vi)
  (let ((vars (table))
        (di   (table)))
    (let loop ((stmts stmts))
      (if (null? stmts)
          di
          (begin
            (let ((e (car stmts)))
              (for-each-isdefined (lambda (x) (if (has? vars x) (del! vars x)))
                                  e)
              (cond ((and (pair? e) (eq? (car e) 'newvar))
                     (let ((vinf (var-info-for (cadr e) vi)))
                       (if (and vinf (not (vinfo:capt vinf)))
                           (put! vars (cadr e) #t))))
                    ((and (pair? e) (eq? (car e) '=))
                     (if (has? vars (cadr e))
                         (begin (del! vars (cadr e))
                                (put! di (cadr e) #t))))
                    ((and (pair? e) (memq (car e) '(goto gotoifnot)))
                     (set! vars (table)))))
            (loop (cdr stmts)))))))

;; pass 6: renumber slots and labels

(define (listify-lambda lam)
  ;; insert `list` expression heads to make the lambda vinfo lists valid expressions
  (let ((vi (lam:vinfo lam)))
    `(lambda (list ,@(cadr lam))
       (list (list ,@(map (lambda (l) (cons 'list l))
                          (car vi)))
             (list ,@(cadr vi)) ,(caddr vi) (list ,@(cadddr vi)))
       ,@(cdddr lam))))

(define (label-to-idx-map body)
  (let ((tbl (table)))
    (let loop ((stmts (cdr body))
               (prev  (cdr body))
               (i 1))
      (if (pair? stmts)
          (let* ((el  (car stmts))
                 (nxt (cdr stmts))
                 ;; is next statement also a label?
                 (nl  (and (pair? nxt) (pair? (car nxt)) (eq? (caar nxt) 'label))))
            (if (and (pair? el) (eq? (car el) 'label))
                (begin (put! tbl (cadr el) i)
                       (loop nxt
                             (if nl prev nxt)
                             (if nl ;; merge adjacent labels
                                 (begin (set-cdr! prev (cdr nxt))
                                        i)
                                 (+ i 1))))
                (loop nxt nxt (+ i 1))))))
    tbl))

(define (renumber-labels! lam label2idx)
  (let loop ((stmts (cdr (lam:body lam))))
    (if (pair? stmts)
        (let ((el (car stmts)))
          (if (pair? el)
              (case (car el)
                ((label goto enter) (set-car! (cdr el) (get label2idx (cadr el))))
                ((gotoifnot)        (set-car! (cddr el) (get label2idx (caddr el))))
                (else #f)))
          (loop (cdr stmts))))))

(define (symbol-to-idx-map lst)
  (let ((tbl (table)))
    (let loop ((xs lst) (i 1))
      (if (pair? xs)
          (begin (put! tbl (car xs) i)
                 (loop (cdr xs) (+ i 1)))))
    tbl))

(define (renumber-lambda lam)
  (renumber-labels! lam (label-to-idx-map (lam:body lam)))
  (define nssavalues 0)
  (define ssavalue-table (table))
  (define nslots (length (car (lam:vinfo lam))))
  (define slot-table (symbol-to-idx-map (map car (car (lam:vinfo lam)))))
  (define sp-table (symbol-to-idx-map (lam:sp lam)))
  (define (renumber-slots e)
    (cond ((symbol? e)
           (let ((idx (get slot-table e #f)))
             (if idx `(slot ,idx) e)))
          ((and (pair? e) (eq? (car e) 'outerref))
           (let ((idx (get sp-table (cadr e) #f)))
                (if idx `(static_parameter ,idx) (cadr e))))
          ((nospecialize-meta? e)
           ;; convert nospecialize vars to slot numbers
           `(meta nospecialize ,@(map renumber-slots (cddr e))))
          ((or (atom? e) (quoted? e)) e)
          ((ssavalue? e)
           (let ((idx (or (get ssavalue-table (cadr e) #f)
                          (begin0 nssavalues
                                  (put! ssavalue-table (cadr e) nssavalues)
                                  (set! nssavalues (+ nssavalues 1))))))
             `(ssavalue ,idx)))
          ((eq? (car e) 'lambda)
           (renumber-lambda e))
          (else (cons (car e)
                      (map renumber-slots (cdr e))))))
  (let ((body (renumber-slots (lam:body lam)))
        (vi   (lam:vinfo lam)))
    (listify-lambda
     `(lambda ,(cadr lam)
        (,(car vi) ,(cadr vi) ,nssavalues ,(last vi))
        ,body))))

(define (renumber-slots-and-labels ex)
  (if (atom? ex) ex
      (if (eq? (car ex) 'lambda)
          (renumber-lambda ex)
          (cons (car ex)
                (map renumber-slots-and-labels (cdr ex))))))

;; expander entry point

(define (julia-expand1 ex)
  (renumber-slots-and-labels
   (linearize
    (closure-convert
     (analyze-variables!
      (resolve-scopes ex))))))

(define julia-expand0 expand-forms)

(define (julia-expand ex)
  (julia-expand1
   (julia-expand0
    (julia-expand-macroscope ex))))<|MERGE_RESOLUTION|>--- conflicted
+++ resolved
@@ -1099,19 +1099,10 @@
                  (syntax-deprecation #f
                                      (string "parametric method syntax " (deparse (cadr e))
                                              (linenode-string (function-body-lineno body)))
-<<<<<<< HEAD
                                      (deparse `(where (call ,name ,@(if (has-parameters? argl)
                                                                        (cons (car argl) (cddr argl))
                                                                        (cdr argl)))
                                                      ,@raw-typevars))))
-=======
-                                     (deparse `(where (call ,(or name
-                                                                 (cadr (cadr (cadr e))))
-                                                            ,@(if (has-parameters? argl)
-                                                                  (cons (car argl) (cddr argl))
-                                                                  (cdr argl)))
-                                                      ,@raw-typevars))))
->>>>>>> 3eb5544a
              (expand-forms
               (method-def-expr name sparams argl body rett))))
           (else
